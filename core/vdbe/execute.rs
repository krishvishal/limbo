--- conflicted
+++ resolved
@@ -4216,23 +4216,14 @@
         return_if_io!(cursor.insert(&BTreeKey::new_table_rowid(key, Some(record)), true));
         // Only update last_insert_rowid for regular table inserts, not schema modifications
         if cursor.root_page() != 1 {
-<<<<<<< HEAD
             if let Some(rowid) = return_if_io!(cursor.rowid()) {
                 program.connection.update_last_rowid(rowid);
-                let prev_changes = program.n_change.get();
-                program.n_change.set(prev_changes + 1);
-=======
-            if let Some(rowid) = cursor.rowid()? {
-                if let Some(conn) = program.connection.upgrade() {
-                    conn.update_last_rowid(rowid);
-                }
 
                 // n_change is increased when Insn::Delete is executed, so we can skip for Insn::Insert
                 if !flag.has(InsertFlags::UPDATE) {
                     let prev_changes = program.n_change.get();
                     program.n_change.set(prev_changes + 1);
                 }
->>>>>>> ac1fbdc9
             }
         }
     }
