--- conflicted
+++ resolved
@@ -1383,7 +1383,6 @@
                         }
                         #[cfg(feature = "json")]
                         crate::function::Func::Json(
-<<<<<<< HEAD
                             func @ (JsonFunc::JsonArrowExtract | JsonFunc::JsonArrowShiftExtract),
                         ) => {
                             assert_eq!(arg_count, 2);
@@ -1401,11 +1400,9 @@
                             }
                         }
                         #[cfg(feature = "json")]
-                        crate::function::Func::Json(JsonFunc::JsonArrayLength) => {
-=======
+                        crate::function::Func::Json(
                             func @ (JsonFunc::JsonArrayLength | JsonFunc::JsonType),
                         ) => {
->>>>>>> 5c38cc88
                             let json_value = &state.registers[*start_reg];
                             let path_value = if arg_count > 1 {
                                 Some(&state.registers[*start_reg + 1])
