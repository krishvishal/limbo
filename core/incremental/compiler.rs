//! DBSP Compiler: Converts Logical Plans to DBSP Circuits
//!
//! This module implements compilation from SQL logical plans to DBSP circuits.
//! The initial version supports only filter and projection operators.
//!
//! Based on the DBSP paper: "DBSP: Automatic Incremental View Maintenance for Rich Query Languages"

use crate::incremental::dbsp::Delta;
use crate::incremental::expr_compiler::CompiledExpression;
use crate::incremental::hashable_row::HashableRow;
use crate::incremental::operator::{
    EvalState, FilterOperator, FilterPredicate, IncrementalOperator, InputOperator, ProjectOperator,
};
use crate::storage::btree::{BTreeCursor, BTreeKey};
// Note: logical module must be made pub(crate) in translate/mod.rs
use crate::translate::logical::{
    BinaryOperator, LogicalExpr, LogicalPlan, LogicalSchema, SchemaRef,
};
use crate::types::{IOResult, SeekKey, SeekOp, SeekResult, Value};
use crate::Pager;
use crate::{return_and_restore_if_io, return_if_io, LimboError, Result};
use std::collections::HashMap;
use std::fmt::{self, Display, Formatter};
use std::rc::Rc;
use std::sync::Arc;

// The state table is always a key-value store with 3 columns: key, state, and weight.
const OPERATOR_COLUMNS: usize = 3;

/// State machine for writing a row to the materialized view
#[derive(Debug)]
pub enum WriteViewRow {
    /// Initial empty state
    Empty,

    /// Reading existing record to get current weight
    GetRecord,

    /// Deleting the row (when final weight <= 0)
    Delete,

    /// Inserting/updating the row with new weight
    Insert {
        /// The final weight to write
        final_weight: isize,
    },

    /// Completed processing this row
    Done,
}

impl WriteViewRow {
    fn new() -> Self {
        Self::Empty
    }
    fn write_row(
        &mut self,
        cursor: &mut BTreeCursor,
        row: HashableRow,
        weight: isize,
    ) -> Result<IOResult<()>> {
        loop {
            match self {
                WriteViewRow::Empty => {
                    let key = SeekKey::TableRowId(row.rowid);
                    let res = return_if_io!(cursor.seek(key, SeekOp::GE { eq_only: true }));
                    match res {
                        SeekResult::Found => *self = WriteViewRow::GetRecord,
                        _ => {
                            *self = WriteViewRow::Insert {
                                final_weight: weight,
                            }
                        }
                    }
                }
                WriteViewRow::GetRecord => {
                    let existing_record = return_if_io!(cursor.record());
                    let r = existing_record.ok_or_else(|| {
                        crate::LimboError::InternalError(format!(
                            "Found rowid {} in storage but could not read record",
                            row.rowid
                        ))
                    })?;
                    let values = r.get_values();

                    // last value should contain the weight
                    let existing_weight = match values.last() {
                        Some(ref_val) => match ref_val.to_owned() {
                            Value::Integer(w) => w as isize,
                            _ => {
                                return Err(crate::LimboError::InternalError(format!(
                                    "Invalid weight value in storage for rowid {}",
                                    row.rowid
                                )))
                            }
                        },
                        None => {
                            return Err(crate::LimboError::InternalError(format!(
                                "No weight value found in storage for rowid {}",
                                row.rowid
                            )))
                        }
                    };
                    let final_weight = existing_weight + weight;
                    if final_weight <= 0 {
                        *self = WriteViewRow::Delete
                    } else {
                        *self = WriteViewRow::Insert { final_weight }
                    }
                }
                WriteViewRow::Delete => {
                    // Delete the row. Important: when delete returns I/O, the btree operation
                    // has already completed in memory, so mark as Done to avoid retry
                    *self = WriteViewRow::Done;
                    return_if_io!(cursor.delete());
                }
                WriteViewRow::Insert { final_weight } => {
                    let key = SeekKey::TableRowId(row.rowid);
                    return_if_io!(cursor.seek(key, SeekOp::GE { eq_only: true }));

                    // Create the record values: row values + weight
                    let mut values = row.values.clone();
                    values.push(Value::Integer(*final_weight as i64));

                    // Create an ImmutableRecord from the values
                    let immutable_record =
                        crate::types::ImmutableRecord::from_values(&values, values.len());
                    let btree_key = BTreeKey::new_table_rowid(row.rowid, Some(&immutable_record));
                    // Insert the row. Important: when insert returns I/O, the btree operation
                    // has already completed in memory, so mark as Done to avoid retry
                    *self = WriteViewRow::Done;
                    return_if_io!(cursor.insert(&btree_key));
                }
                WriteViewRow::Done => {
                    break;
                }
            }
        }
        Ok(IOResult::Done(()))
    }
}

/// State machine for commit operations
pub enum CommitState {
    /// Initial state - ready to start commit
    Init,

    /// Running circuit with commit_operators flag set to true
    CommitOperators {
        /// Execute state for running the circuit
        execute_state: Box<ExecuteState>,
        /// Persistent cursor for operator state btree (internal_state_root)
        state_cursor: Box<BTreeCursor>,
    },

    /// Updating the materialized view with the delta
    UpdateView {
        /// Delta to write to the view
        delta: Delta,
        /// Current index in delta.changes being processed
        current_index: usize,
        /// State for writing individual rows
        write_row_state: WriteViewRow,
        /// Cursor for view data btree - created fresh for each row
        view_cursor: Box<BTreeCursor>,
    },
}

impl std::fmt::Debug for CommitState {
    fn fmt(&self, f: &mut std::fmt::Formatter<'_>) -> std::fmt::Result {
        match self {
            Self::Init => write!(f, "Init"),
            Self::CommitOperators { execute_state, .. } => f
                .debug_struct("CommitOperators")
                .field("execute_state", execute_state)
                .field("has_state_cursor", &true)
                .finish(),
            Self::UpdateView {
                delta,
                current_index,
                write_row_state,
                ..
            } => f
                .debug_struct("UpdateView")
                .field("delta", delta)
                .field("current_index", current_index)
                .field("write_row_state", write_row_state)
                .field("has_view_cursor", &true)
                .finish(),
        }
    }
}

/// State machine for circuit execution across I/O operations
/// Similar to EvalState but for tracking execution state through the circuit
#[derive(Debug)]
pub enum ExecuteState {
    /// Empty state so we can allocate the space without executing
    Uninitialized,

    /// Initial state - starting circuit execution
    Init {
        /// Input deltas to process
        input_data: DeltaSet,
    },

    /// Processing multiple inputs (for recursive node processing)
    ProcessingInputs {
        /// Collection of (node_id, state) pairs to process
        input_states: Vec<(usize, ExecuteState)>,
        /// Current index being processed
        current_index: usize,
        /// Collected deltas from processed inputs
        input_deltas: Vec<Delta>,
    },

    /// Processing a specific node in the circuit
    ProcessingNode {
        /// Node's evaluation state (includes the delta in its Init state)
        eval_state: Box<EvalState>,
    },
}

/// A set of deltas for multiple tables/operators
/// This provides a cleaner API for passing deltas through circuit execution
#[derive(Debug, Clone, Default)]
pub struct DeltaSet {
    /// Deltas keyed by table/operator name
    deltas: HashMap<String, Delta>,
}

impl DeltaSet {
    /// Create a new empty delta set
    pub fn new() -> Self {
        Self {
            deltas: HashMap::new(),
        }
    }

    /// Create an empty delta set (more semantic for "no changes")
    pub fn empty() -> Self {
        Self {
            deltas: HashMap::new(),
        }
    }

    /// Create a DeltaSet from a HashMap
    pub fn from_map(deltas: HashMap<String, Delta>) -> Self {
        Self { deltas }
    }

    /// Add a delta for a table
    pub fn insert(&mut self, table_name: String, delta: Delta) {
        self.deltas.insert(table_name, delta);
    }

    /// Get delta for a table, returns empty delta if not found
    pub fn get(&self, table_name: &str) -> Delta {
        self.deltas
            .get(table_name)
            .cloned()
            .unwrap_or_else(Delta::new)
    }
}

/// Represents a DBSP operator in the compiled circuit
#[derive(Debug, Clone, PartialEq)]
pub enum DbspOperator {
    /// Filter operator (σ) - filters records based on a predicate
    Filter { predicate: DbspExpr },
    /// Projection operator (π) - projects specific columns
    Projection {
        exprs: Vec<DbspExpr>,
        schema: SchemaRef,
    },
    /// Aggregate operator (γ) - performs grouping and aggregation
    Aggregate {
        group_exprs: Vec<DbspExpr>,
        aggr_exprs: Vec<crate::incremental::operator::AggregateFunction>,
        schema: SchemaRef,
    },
    /// Input operator - source of data
    Input { name: String, schema: SchemaRef },
}

/// Represents an expression in DBSP
#[derive(Debug, Clone, PartialEq)]
pub enum DbspExpr {
    /// Column reference
    Column(String),
    /// Literal value
    Literal(Value),
    /// Binary expression
    BinaryExpr {
        left: Box<DbspExpr>,
        op: BinaryOperator,
        right: Box<DbspExpr>,
    },
}

/// A node in the DBSP circuit DAG
pub struct DbspNode {
    /// Unique identifier for this node
    pub id: usize,
    /// The operator metadata
    pub operator: DbspOperator,
    /// Input nodes (edges in the DAG)
    pub inputs: Vec<usize>,
    /// The actual executable operator
    pub executable: Box<dyn IncrementalOperator>,
}

impl std::fmt::Debug for DbspNode {
    fn fmt(&self, f: &mut std::fmt::Formatter<'_>) -> std::fmt::Result {
        f.debug_struct("DbspNode")
            .field("id", &self.id)
            .field("operator", &self.operator)
            .field("inputs", &self.inputs)
            .field("has_executable", &true)
            .finish()
    }
}

impl DbspNode {
    fn process_node(
        &mut self,
        pager: Rc<Pager>,
        eval_state: &mut EvalState,
        root_page: usize,
        commit_operators: bool,
        state_cursor: Option<&mut Box<BTreeCursor>>,
    ) -> Result<IOResult<Delta>> {
        // Process delta using the executable operator
        let op = &mut self.executable;

        // Use provided cursor or create a local one
        let mut local_cursor;
        let cursor = if let Some(cursor) = state_cursor {
            cursor.as_mut()
        } else {
            // Create a local cursor if none was provided
            local_cursor = BTreeCursor::new_table(None, pager.clone(), root_page, OPERATOR_COLUMNS);
            &mut local_cursor
        };

        let state = if commit_operators {
            // Clone the delta from eval_state - don't extract it
            // in case we need to re-execute due to I/O
            let delta = match eval_state {
                EvalState::Init { delta } => delta.clone(),
                _ => panic!("commit can only be called when eval_state is in Init state"),
            };
            let result = return_if_io!(op.commit(delta, cursor));
            // After successful commit, move state to Done
            *eval_state = EvalState::Done;
            result
        } else {
            return_if_io!(op.eval(eval_state, cursor))
        };
        Ok(IOResult::Done(state))
    }
}

/// Represents a complete DBSP circuit (DAG of operators)
#[derive(Debug)]
pub struct DbspCircuit {
    /// All nodes in the circuit, indexed by their ID
    pub(super) nodes: HashMap<usize, DbspNode>,
    /// Counter for generating unique node IDs
    next_id: usize,
    /// Root node ID (the final output)
    pub(super) root: Option<usize>,
    /// Output schema of the circuit (schema of the root node)
    pub(super) output_schema: SchemaRef,

    /// State machine for commit operation
    commit_state: CommitState,

    /// Root page for the main materialized view data
    pub(super) main_data_root: usize,
    /// Root page for internal DBSP state
    pub(super) internal_state_root: usize,
}

impl DbspCircuit {
    /// Create a new empty circuit with initial empty schema
    /// The actual output schema will be set when the root node is established
    pub fn new(main_data_root: usize, internal_state_root: usize) -> Self {
        // Start with an empty schema - will be updated when root is set
        let empty_schema = Arc::new(LogicalSchema::new(vec![]));
        Self {
            nodes: HashMap::new(),
            next_id: 0,
            root: None,
            output_schema: empty_schema,
            commit_state: CommitState::Init,
            main_data_root,
            internal_state_root,
        }
    }

    /// Set the root node and update the output schema
    fn set_root(&mut self, root_id: usize, schema: SchemaRef) {
        self.root = Some(root_id);
        self.output_schema = schema;
    }

    /// Get the current materialized state by reading from btree
    /// Add a node to the circuit
    fn add_node(
        &mut self,
        operator: DbspOperator,
        inputs: Vec<usize>,
        executable: Box<dyn IncrementalOperator>,
    ) -> usize {
        let id = self.next_id;
        self.next_id += 1;

        let node = DbspNode {
            id,
            operator,
            inputs,
            executable,
        };

        self.nodes.insert(id, node);
        id
    }

    pub fn run_circuit(
        &mut self,
        pager: Rc<Pager>,
        execute_state: &mut ExecuteState,
        commit_operators: bool,
        state_cursor: &mut Box<BTreeCursor>,
    ) -> Result<IOResult<Delta>> {
        if let Some(root_id) = self.root {
            self.execute_node(
                root_id,
                pager,
                execute_state,
                commit_operators,
                Some(state_cursor),
            )
        } else {
            Err(LimboError::ParseError(
                "Circuit has no root node".to_string(),
            ))
        }
    }

    /// Execute the circuit with incremental input data (deltas).
    ///
    /// # Arguments
    /// * `pager` - Pager for btree access
    /// * `context` - Execution context for tracking operator states
    /// * `execute_state` - State machine containing input deltas and tracking execution progress
    pub fn execute(
        &mut self,
        pager: Rc<Pager>,
        execute_state: &mut ExecuteState,
    ) -> Result<IOResult<Delta>> {
        if let Some(root_id) = self.root {
            self.execute_node(root_id, pager, execute_state, false, None)
        } else {
            Err(LimboError::ParseError(
                "Circuit has no root node".to_string(),
            ))
        }
    }

    /// Commit deltas to the circuit, updating internal operator state and persisting to btree.
    /// This should be called after execute() when you want to make changes permanent.
    ///
    /// # Arguments
    /// * `input_data` - The deltas to commit (same as what was passed to execute)
    /// * `pager` - Pager for creating cursors to the btrees
    pub fn commit(
        &mut self,
        input_data: HashMap<String, Delta>,
        pager: Rc<Pager>,
    ) -> Result<IOResult<Delta>> {
        // No root means nothing to commit
        if self.root.is_none() {
            return Ok(IOResult::Done(Delta::new()));
        }

        // Get btree root pages
        let main_data_root = self.main_data_root;

        // Add 1 for the weight column that we store in the btree
        let num_columns = self.output_schema.columns.len() + 1;

        // Convert input_data to DeltaSet once, outside the loop
        let input_delta_set = DeltaSet::from_map(input_data);

        loop {
            // Take ownership of the state for processing, to avoid borrow checker issues (we have
            // to call run_circuit, which takes &mut self. Because of that, cannot use
            // return_if_io. We have to use the version that restores the state before returning.
            let mut state = std::mem::replace(&mut self.commit_state, CommitState::Init);
            match &mut state {
                CommitState::Init => {
                    // Create state cursor when entering CommitOperators state
                    let state_cursor = Box::new(BTreeCursor::new_table(
                        None,
                        pager.clone(),
                        self.internal_state_root,
                        OPERATOR_COLUMNS,
                    ));

                    self.commit_state = CommitState::CommitOperators {
                        execute_state: Box::new(ExecuteState::Init {
                            input_data: input_delta_set.clone(),
                        }),
                        state_cursor,
                    };
                }
                CommitState::CommitOperators {
                    ref mut execute_state,
                    ref mut state_cursor,
                } => {
                    let delta = return_and_restore_if_io!(
                        &mut self.commit_state,
                        state,
                        self.run_circuit(pager.clone(), execute_state, true, state_cursor)
                    );

                    // Create view cursor when entering UpdateView state
                    let view_cursor = Box::new(BTreeCursor::new_table(
                        None,
                        pager.clone(),
                        main_data_root,
                        num_columns,
                    ));

                    self.commit_state = CommitState::UpdateView {
                        delta,
                        current_index: 0,
                        write_row_state: WriteViewRow::new(),
                        view_cursor,
                    };
                }
                CommitState::UpdateView {
                    delta,
                    current_index,
                    write_row_state,
                    view_cursor,
                } => {
                    if *current_index >= delta.changes.len() {
                        self.commit_state = CommitState::Init;
                        let delta = std::mem::take(delta);
                        return Ok(IOResult::Done(delta));
                    } else {
                        let (row, weight) = delta.changes[*current_index].clone();

                        // If we're starting a new row (Empty state), we need a fresh cursor
                        // due to btree cursor state machine limitations
                        if matches!(write_row_state, WriteViewRow::Empty) {
                            *view_cursor = Box::new(BTreeCursor::new_table(
                                None,
                                pager.clone(),
                                main_data_root,
                                num_columns,
                            ));
                        }

                        return_and_restore_if_io!(
                            &mut self.commit_state,
                            state,
                            write_row_state.write_row(view_cursor, row, weight)
                        );

                        // Move to next row
                        let delta = std::mem::take(delta);
                        // Take ownership of view_cursor - we'll create a new one for next row if needed
                        let view_cursor = std::mem::replace(
                            view_cursor,
                            Box::new(BTreeCursor::new_table(
                                None,
                                pager.clone(),
                                main_data_root,
                                num_columns,
                            )),
                        );

                        self.commit_state = CommitState::UpdateView {
                            delta,
                            current_index: *current_index + 1,
                            write_row_state: WriteViewRow::new(),
                            view_cursor,
                        };
                    }
                }
            }
        }
    }

    /// Execute a specific node in the circuit
    fn execute_node(
        &mut self,
        node_id: usize,
        pager: Rc<Pager>,
        execute_state: &mut ExecuteState,
        commit_operators: bool,
        state_cursor: Option<&mut Box<BTreeCursor>>,
    ) -> Result<IOResult<Delta>> {
        loop {
            match execute_state {
                ExecuteState::Uninitialized => {
                    panic!("Trying to execute an uninitialized ExecuteState state machine");
                }
                ExecuteState::Init { input_data } => {
                    let node = self
                        .nodes
                        .get(&node_id)
                        .ok_or_else(|| LimboError::ParseError("Node not found".to_string()))?;

                    // Check if this is an Input node
                    match &node.operator {
                        DbspOperator::Input { name, .. } => {
                            // Input nodes get their delta directly from input_data
                            let delta = input_data.get(name);
                            *execute_state = ExecuteState::ProcessingNode {
                                eval_state: Box::new(EvalState::Init { delta }),
                            };
                        }
                        _ => {
                            // Non-input nodes need to process their inputs
                            let input_data = std::mem::take(input_data);
                            let input_node_ids = node.inputs.clone();

                            let input_states: Vec<(usize, ExecuteState)> = input_node_ids
                                .iter()
                                .map(|&input_id| {
                                    (
                                        input_id,
                                        ExecuteState::Init {
                                            input_data: input_data.clone(),
                                        },
                                    )
                                })
                                .collect();

                            *execute_state = ExecuteState::ProcessingInputs {
                                input_states,
                                current_index: 0,
                                input_deltas: Vec::new(),
                            };
                        }
                    }
                }
                ExecuteState::ProcessingInputs {
                    input_states,
                    current_index,
                    input_deltas,
                } => {
                    if *current_index >= input_states.len() {
                        // All inputs processed, check we have exactly one delta
                        // (Input nodes never reach here since they go straight to ProcessingNode)
                        let delta = if input_deltas.is_empty() {
                            return Err(LimboError::InternalError(
                                "execute() cannot be called without a Delta".to_string(),
                            ));
                        } else if input_deltas.len() > 1 {
                            return Err(LimboError::InternalError(
                                format!("Until joins are supported, only one delta is expected. Got {} deltas", input_deltas.len()),
                            ));
                        } else {
                            input_deltas[0].clone()
                        };

                        *execute_state = ExecuteState::ProcessingNode {
                            eval_state: Box::new(EvalState::Init { delta }),
                        };
                    } else {
                        // Get the (node_id, state) pair for the current index
                        let (input_node_id, input_state) = &mut input_states[*current_index];

                        let delta = return_if_io!(self.execute_node(
                            *input_node_id,
                            pager.clone(),
                            input_state,
                            commit_operators,
                            None // Input nodes don't need state cursor
                        ));
                        input_deltas.push(delta);
                        *current_index += 1;
                    }
                }
                ExecuteState::ProcessingNode { eval_state } => {
                    // Get mutable reference to node for eval
                    let node = self
                        .nodes
                        .get_mut(&node_id)
                        .ok_or_else(|| LimboError::ParseError("Node not found".to_string()))?;

                    let output_delta = return_if_io!(node.process_node(
                        pager.clone(),
                        eval_state,
                        self.internal_state_root,
                        commit_operators,
                        state_cursor,
                    ));
                    return Ok(IOResult::Done(output_delta));
                }
            }
        }
    }
}

impl Display for DbspCircuit {
    fn fmt(&self, f: &mut Formatter) -> fmt::Result {
        writeln!(f, "DBSP Circuit:")?;
        if let Some(root_id) = self.root {
            self.fmt_node(f, root_id, 0)?;
        }
        Ok(())
    }
}

impl DbspCircuit {
    fn fmt_node(&self, f: &mut Formatter, node_id: usize, depth: usize) -> fmt::Result {
        let indent = "  ".repeat(depth);
        if let Some(node) = self.nodes.get(&node_id) {
            match &node.operator {
                DbspOperator::Filter { predicate } => {
                    writeln!(f, "{indent}Filter[{node_id}]: {predicate:?}")?;
                }
                DbspOperator::Projection { exprs, .. } => {
                    writeln!(f, "{indent}Projection[{node_id}]: {exprs:?}")?;
                }
                DbspOperator::Aggregate {
                    group_exprs,
                    aggr_exprs,
                    ..
                } => {
                    writeln!(
                        f,
                        "{indent}Aggregate[{node_id}]: GROUP BY {group_exprs:?}, AGGR {aggr_exprs:?}"
                    )?;
                }
                DbspOperator::Input { name, .. } => {
                    writeln!(f, "{indent}Input[{node_id}]: {name}")?;
                }
            }

            for input_id in &node.inputs {
                self.fmt_node(f, *input_id, depth + 1)?;
            }
        }
        Ok(())
    }
}

/// Compiler from LogicalPlan to DBSP Circuit
pub struct DbspCompiler {
    circuit: DbspCircuit,
}

impl DbspCompiler {
    /// Create a new DBSP compiler
    pub fn new(main_data_root: usize, internal_state_root: usize) -> Self {
        Self {
            circuit: DbspCircuit::new(main_data_root, internal_state_root),
        }
    }

    /// Compile a logical plan to a DBSP circuit
    pub fn compile(mut self, plan: &LogicalPlan) -> Result<DbspCircuit> {
        let root_id = self.compile_plan(plan)?;
        let output_schema = plan.schema().clone();
        self.circuit.set_root(root_id, output_schema);
        Ok(self.circuit)
    }

    /// Recursively compile a logical plan node
    fn compile_plan(&mut self, plan: &LogicalPlan) -> Result<usize> {
        match plan {
            LogicalPlan::Projection(proj) => {
                // Compile the input first
                let input_id = self.compile_plan(&proj.input)?;

                // Get input column names for the ProjectOperator
                let input_schema = proj.input.schema();
                let input_column_names: Vec<String> = input_schema.columns.iter()
                    .map(|(name, _)| name.clone())
                    .collect();

                // Convert logical expressions to DBSP expressions
                let dbsp_exprs = proj.exprs.iter()
                    .map(Self::compile_expr)
                    .collect::<Result<Vec<_>>>()?;

                // Compile logical expressions to CompiledExpressions
                let mut compiled_exprs = Vec::new();
                let mut aliases = Vec::new();
                for expr in &proj.exprs {
                    let (compiled, alias) = Self::compile_expression(expr, &input_column_names)?;
                    compiled_exprs.push(compiled);
                    aliases.push(alias);
                }

                // Get output column names from the projection schema
                let output_column_names: Vec<String> = proj.schema.columns.iter()
                    .map(|(name, _)| name.clone())
                    .collect();

                // Create the ProjectOperator
                let executable: Box<dyn IncrementalOperator> =
                    Box::new(ProjectOperator::from_compiled(compiled_exprs, aliases, input_column_names, output_column_names)?);

                // Create projection node
                let node_id = self.circuit.add_node(
                    DbspOperator::Projection {
                        exprs: dbsp_exprs,
                        schema: proj.schema.clone(),
                    },
                    vec![input_id],
                    executable,
                );
                Ok(node_id)
            }
            LogicalPlan::Filter(filter) => {
                // Compile the input first
                let input_id = self.compile_plan(&filter.input)?;

                // Get column names from input schema
                let input_schema = filter.input.schema();
                let column_names: Vec<String> = input_schema.columns.iter()
                    .map(|(name, _)| name.clone())
                    .collect();

                // Convert predicate to DBSP expression
                let dbsp_predicate = Self::compile_expr(&filter.predicate)?;

                // Convert to FilterPredicate
                let filter_predicate = Self::compile_filter_predicate(&filter.predicate)?;

                // Create executable operator
                let executable: Box<dyn IncrementalOperator> =
                    Box::new(FilterOperator::new(filter_predicate, column_names));

                // Create filter node
                let node_id = self.circuit.add_node(
                    DbspOperator::Filter { predicate: dbsp_predicate },
                    vec![input_id],
                    executable,
                );
                Ok(node_id)
            }
            LogicalPlan::Aggregate(agg) => {
                // Compile the input first
                let input_id = self.compile_plan(&agg.input)?;

                // Get input column names
                let input_schema = agg.input.schema();
                let input_column_names: Vec<String> = input_schema.columns.iter()
                    .map(|(name, _)| name.clone())
                    .collect();

                // Compile group by expressions to column names
                let mut group_by_columns = Vec::new();
                let mut dbsp_group_exprs = Vec::new();
                for expr in &agg.group_expr {
                    // For now, only support simple column references in GROUP BY
                    if let LogicalExpr::Column(col) = expr {
                        group_by_columns.push(col.name.clone());
                        dbsp_group_exprs.push(DbspExpr::Column(col.name.clone()));
                    } else {
                        return Err(LimboError::ParseError(
                            "Only column references are supported in GROUP BY for incremental views".to_string()
                        ));
                    }
                }

                // Compile aggregate expressions
                let mut aggregate_functions = Vec::new();
                for expr in &agg.aggr_expr {
                    if let LogicalExpr::AggregateFunction { fun, args, .. } = expr {
                        use crate::function::AggFunc;
                        use crate::incremental::operator::AggregateFunction;

                        let agg_fn = match fun {
                            AggFunc::Count | AggFunc::Count0 => {
                                AggregateFunction::Count
                            }
                            AggFunc::Sum => {
                                if args.is_empty() {
                                    return Err(LimboError::ParseError("SUM requires an argument".to_string()));
                                }
                                // Extract column name from the argument
                                if let LogicalExpr::Column(col) = &args[0] {
                                    AggregateFunction::Sum(col.name.clone())
                                } else {
                                    return Err(LimboError::ParseError(
                                        "Only column references are supported in aggregate functions for incremental views".to_string()
                                    ));
                                }
                            }
                            AggFunc::Avg => {
                                if args.is_empty() {
                                    return Err(LimboError::ParseError("AVG requires an argument".to_string()));
                                }
                                if let LogicalExpr::Column(col) = &args[0] {
                                    AggregateFunction::Avg(col.name.clone())
                                } else {
                                    return Err(LimboError::ParseError(
                                        "Only column references are supported in aggregate functions for incremental views".to_string()
                                    ));
                                }
                            }
                            // MIN and MAX are not supported in incremental views due to storage overhead.
                            // To correctly handle deletions, these operators would need to track all values
                            // in each group, resulting in O(n) storage overhead. This is prohibitive for
                            // large datasets. Alternative approaches like maintaining sorted indexes still
                            // require O(n) storage. Until a more efficient solution is found, MIN/MAX
                            // aggregations are not supported in materialized views.
                            AggFunc::Min => {
                                return Err(LimboError::ParseError(
                                    "MIN aggregation is not supported in incremental materialized views due to O(n) storage overhead required for handling deletions".to_string()
                                ));
                            }
                            AggFunc::Max => {
                                return Err(LimboError::ParseError(
                                    "MAX aggregation is not supported in incremental materialized views due to O(n) storage overhead required for handling deletions".to_string()
                                ));
                            }
                            _ => {
                                return Err(LimboError::ParseError(
                                    format!("Unsupported aggregate function in DBSP compiler: {fun:?}")
                                ));
                            }
                        };
                        aggregate_functions.push(agg_fn);
                    } else {
                        return Err(LimboError::ParseError(
                            "Expected aggregate function in aggregate expressions".to_string()
                        ));
                    }
                }

                // Create the AggregateOperator with a unique operator_id
                // Use the next_node_id as the operator_id to ensure uniqueness
                let operator_id = self.circuit.next_id;
                use crate::incremental::operator::AggregateOperator;
                let executable: Box<dyn IncrementalOperator> = Box::new(AggregateOperator::new(
                    operator_id,  // Use next_node_id as operator_id
                    group_by_columns,
                    aggregate_functions.clone(),
                    input_column_names,
                ));

                // Create aggregate node
                let node_id = self.circuit.add_node(
                    DbspOperator::Aggregate {
                        group_exprs: dbsp_group_exprs,
                        aggr_exprs: aggregate_functions,
                        schema: agg.schema.clone(),
                    },
                    vec![input_id],
                    executable,
                );
                Ok(node_id)
            }
            LogicalPlan::TableScan(scan) => {
                // Create input node with InputOperator for uniform handling
                let executable: Box<dyn IncrementalOperator> =
                    Box::new(InputOperator::new(scan.table_name.clone()));

                let node_id = self.circuit.add_node(
                    DbspOperator::Input {
                        name: scan.table_name.clone(),
                        schema: scan.schema.clone(),
                    },
                    vec![],
                    executable,
                );
                Ok(node_id)
            }
            _ => Err(LimboError::ParseError(
                format!("Unsupported operator in DBSP compiler: only Filter, Projection and Aggregate are supported, got: {:?}",
                    match plan {
                        LogicalPlan::Sort(_) => "Sort",
                        LogicalPlan::Limit(_) => "Limit",
                        LogicalPlan::Union(_) => "Union",
                        LogicalPlan::Distinct(_) => "Distinct",
                        LogicalPlan::EmptyRelation(_) => "EmptyRelation",
                        LogicalPlan::Values(_) => "Values",
                        LogicalPlan::WithCTE(_) => "WithCTE",
                        LogicalPlan::CTERef(_) => "CTERef",
                        _ => "Unknown",
                    }
                )
            )),
        }
    }

    /// Convert a logical expression to a DBSP expression
    fn compile_expr(expr: &LogicalExpr) -> Result<DbspExpr> {
        match expr {
            LogicalExpr::Column(col) => Ok(DbspExpr::Column(col.name.clone())),

            LogicalExpr::Literal(val) => Ok(DbspExpr::Literal(val.clone())),

            LogicalExpr::BinaryExpr { left, op, right } => {
                let left_expr = Self::compile_expr(left)?;
                let right_expr = Self::compile_expr(right)?;

                Ok(DbspExpr::BinaryExpr {
                    left: Box::new(left_expr),
                    op: *op,
                    right: Box::new(right_expr),
                })
            }

            LogicalExpr::Alias { expr, .. } => {
                // For aliases, compile the underlying expression
                Self::compile_expr(expr)
            }

            // For complex expressions (functions, etc), we can't represent them as DbspExpr
            // but that's OK - they'll be handled by the ProjectOperator's VDBE compilation
            // For now, just use a placeholder
            _ => {
                // Use a literal null as placeholder - the actual execution will use the compiled VDBE
                Ok(DbspExpr::Literal(Value::Null))
            }
        }
    }

    /// Compile a logical expression to a CompiledExpression and optional alias
    fn compile_expression(
        expr: &LogicalExpr,
        input_column_names: &[String],
    ) -> Result<(CompiledExpression, Option<String>)> {
        // Check for alias first
        if let LogicalExpr::Alias { expr, alias } = expr {
            // For aliases, compile the underlying expression and return with alias
            let (compiled, _) = Self::compile_expression(expr, input_column_names)?;
            return Ok((compiled, Some(alias.clone())));
        }

        // Convert LogicalExpr to AST Expr
        let ast_expr = Self::logical_to_ast_expr(expr)?;

        // For all expressions (simple or complex), use CompiledExpression::compile
        // This handles both trivial cases and complex VDBE compilation
        // We need to set up the necessary context
        use crate::{Database, MemoryIO, SymbolTable};
        use std::sync::Arc;

        // Create an internal connection for expression compilation
        let io = Arc::new(MemoryIO::new());
        let db = Database::open_file(io, ":memory:", false, false)?;
        let internal_conn = db.connect()?;
        internal_conn.query_only.set(true);
        internal_conn.auto_commit.set(false);

        // Create temporary symbol table
        let temp_syms = SymbolTable::new();

        // Get a minimal schema for compilation (we don't need the full schema for expressions)
        let schema = crate::schema::Schema::new(false);

        // Compile the expression using the existing CompiledExpression::compile
        let compiled = CompiledExpression::compile(
            &ast_expr,
            input_column_names,
            &schema,
            &temp_syms,
            internal_conn,
        )?;

        Ok((compiled, None))
    }

    /// Convert LogicalExpr to AST Expr
    fn logical_to_ast_expr(expr: &LogicalExpr) -> Result<turso_parser::ast::Expr> {
        use turso_parser::ast;

        match expr {
            LogicalExpr::Column(col) => Ok(ast::Expr::Id(ast::Name::Ident(col.name.clone()))),
            LogicalExpr::Literal(val) => {
                let lit = match val {
                    Value::Integer(i) => ast::Literal::Numeric(i.to_string()),
                    Value::Float(f) => ast::Literal::Numeric(f.to_string()),
                    Value::Text(t) => ast::Literal::String(t.to_string()),
                    Value::Blob(b) => ast::Literal::Blob(format!("{b:?}")),
                    Value::Null => ast::Literal::Null,
                };
                Ok(ast::Expr::Literal(lit))
            }
            LogicalExpr::BinaryExpr { left, op, right } => {
                let left_expr = Self::logical_to_ast_expr(left)?;
                let right_expr = Self::logical_to_ast_expr(right)?;
                Ok(ast::Expr::Binary(
                    Box::new(left_expr),
                    *op,
                    Box::new(right_expr),
                ))
            }
            LogicalExpr::ScalarFunction { fun, args } => {
                let ast_args: Result<Vec<_>> = args.iter().map(Self::logical_to_ast_expr).collect();
                let ast_args: Vec<Box<ast::Expr>> = ast_args?.into_iter().map(Box::new).collect();
                Ok(ast::Expr::FunctionCall {
                    name: ast::Name::Ident(fun.clone()),
                    distinctness: None,
                    args: ast_args,
                    order_by: Vec::new(),
                    filter_over: ast::FunctionTail {
                        filter_clause: None,
                        over_clause: None,
                    },
                })
            }
            LogicalExpr::Alias { expr, .. } => {
                // For conversion to AST, ignore the alias and convert the inner expression
                Self::logical_to_ast_expr(expr)
            }
            LogicalExpr::AggregateFunction {
                fun,
                args,
                distinct,
            } => {
                // Convert aggregate function to AST
                let ast_args: Result<Vec<_>> = args.iter().map(Self::logical_to_ast_expr).collect();
                let ast_args: Vec<Box<ast::Expr>> = ast_args?.into_iter().map(Box::new).collect();

                // Get the function name based on the aggregate type
                let func_name = match fun {
                    crate::function::AggFunc::Count => "COUNT",
                    crate::function::AggFunc::Sum => "SUM",
                    crate::function::AggFunc::Avg => "AVG",
                    crate::function::AggFunc::Min => "MIN",
                    crate::function::AggFunc::Max => "MAX",
                    _ => {
                        return Err(LimboError::ParseError(format!(
                            "Unsupported aggregate function: {fun:?}"
                        )))
                    }
                };

                Ok(ast::Expr::FunctionCall {
                    name: ast::Name::Ident(func_name.to_string()),
                    distinctness: if *distinct {
                        Some(ast::Distinctness::Distinct)
                    } else {
                        None
                    },
                    args: ast_args,
                    order_by: Vec::new(),
                    filter_over: ast::FunctionTail {
                        filter_clause: None,
                        over_clause: None,
                    },
                })
            }
            _ => Err(LimboError::ParseError(format!(
                "Cannot convert LogicalExpr to AST Expr: {expr:?}"
            ))),
        }
    }

    /// Compile a logical expression to a FilterPredicate for execution
    fn compile_filter_predicate(expr: &LogicalExpr) -> Result<FilterPredicate> {
        match expr {
            LogicalExpr::BinaryExpr { left, op, right } => {
                // Extract column name and value for simple predicates
                if let (LogicalExpr::Column(col), LogicalExpr::Literal(val)) =
                    (left.as_ref(), right.as_ref())
                {
                    match op {
                        BinaryOperator::Equals => Ok(FilterPredicate::Equals {
                            column: col.name.clone(),
                            value: val.clone(),
                        }),
                        BinaryOperator::NotEquals => Ok(FilterPredicate::NotEquals {
                            column: col.name.clone(),
                            value: val.clone(),
                        }),
                        BinaryOperator::Greater => Ok(FilterPredicate::GreaterThan {
                            column: col.name.clone(),
                            value: val.clone(),
                        }),
                        BinaryOperator::GreaterEquals => Ok(FilterPredicate::GreaterThanOrEqual {
                            column: col.name.clone(),
                            value: val.clone(),
                        }),
                        BinaryOperator::Less => Ok(FilterPredicate::LessThan {
                            column: col.name.clone(),
                            value: val.clone(),
                        }),
                        BinaryOperator::LessEquals => Ok(FilterPredicate::LessThanOrEqual {
                            column: col.name.clone(),
                            value: val.clone(),
                        }),
                        BinaryOperator::And => {
                            // Handle AND of two predicates
                            let left_pred = Self::compile_filter_predicate(left)?;
                            let right_pred = Self::compile_filter_predicate(right)?;
                            Ok(FilterPredicate::And(
                                Box::new(left_pred),
                                Box::new(right_pred),
                            ))
                        }
                        BinaryOperator::Or => {
                            // Handle OR of two predicates
                            let left_pred = Self::compile_filter_predicate(left)?;
                            let right_pred = Self::compile_filter_predicate(right)?;
                            Ok(FilterPredicate::Or(
                                Box::new(left_pred),
                                Box::new(right_pred),
                            ))
                        }
                        _ => Err(LimboError::ParseError(format!(
                            "Unsupported operator in filter: {op:?}"
                        ))),
                    }
                } else if matches!(op, BinaryOperator::And | BinaryOperator::Or) {
                    // Handle logical operators
                    let left_pred = Self::compile_filter_predicate(left)?;
                    let right_pred = Self::compile_filter_predicate(right)?;
                    match op {
                        BinaryOperator::And => Ok(FilterPredicate::And(
                            Box::new(left_pred),
                            Box::new(right_pred),
                        )),
                        BinaryOperator::Or => Ok(FilterPredicate::Or(
                            Box::new(left_pred),
                            Box::new(right_pred),
                        )),
                        _ => unreachable!(),
                    }
                } else {
                    Err(LimboError::ParseError(
                        "Filter predicate must be column op value".to_string(),
                    ))
                }
            }
            _ => Err(LimboError::ParseError(format!(
                "Unsupported filter expression: {expr:?}"
            ))),
        }
    }
}

#[cfg(test)]
mod tests {
    use super::*;
    use crate::incremental::dbsp::Delta;
    use crate::incremental::operator::{FilterOperator, FilterPredicate};
    use crate::schema::{BTreeTable, Column as SchemaColumn, Schema, Type};
    use crate::storage::pager::CreateBTreeFlags;
    use crate::translate::logical::LogicalPlanBuilder;
    use crate::translate::logical::LogicalSchema;
    use crate::util::IOExt;
    use crate::{Database, MemoryIO, Pager, IO};
    use std::rc::Rc;
    use std::sync::Arc;
    use turso_parser::ast;
    use turso_parser::parser::Parser;

    // Macro to create a test schema with a users table
    macro_rules! test_schema {
        () => {{
            let mut schema = Schema::new(false);
            let users_table = BTreeTable {
                name: "users".to_string(),
                root_page: 2,
                primary_key_columns: vec![("id".to_string(), turso_parser::ast::SortOrder::Asc)],
                columns: vec![
                    SchemaColumn {
                        name: Some("id".to_string()),
                        ty: Type::Integer,
                        ty_str: "INTEGER".to_string(),
                        primary_key: true,
                        is_rowid_alias: true,
                        notnull: true,
                        default: None,
                        unique: false,
                        collation: None,
                        hidden: false,
                    },
                    SchemaColumn {
                        name: Some("name".to_string()),
                        ty: Type::Text,
                        ty_str: "TEXT".to_string(),
                        primary_key: false,
                        is_rowid_alias: false,
                        notnull: false,
                        default: None,
                        unique: false,
                        collation: None,
                        hidden: false,
                    },
                    SchemaColumn {
                        name: Some("age".to_string()),
                        ty: Type::Integer,
                        ty_str: "INTEGER".to_string(),
                        primary_key: false,
                        is_rowid_alias: false,
                        notnull: false,
                        default: None,
                        unique: false,
                        collation: None,
                        hidden: false,
                    },
                ],
                has_rowid: true,
                is_strict: false,
                has_autoincrement: false,
                unique_sets: None,
            };
            schema.add_btree_table(Arc::new(users_table));
            let sales_table = BTreeTable {
                name: "sales".to_string(),
                root_page: 2,
                primary_key_columns: vec![],
                columns: vec![
                    SchemaColumn {
                        name: Some("product_id".to_string()),
                        ty: Type::Integer,
                        ty_str: "INTEGER".to_string(),
                        primary_key: false,
                        is_rowid_alias: false,
                        notnull: false,
                        default: None,
                        unique: false,
                        collation: None,
                        hidden: false,
                    },
                    SchemaColumn {
                        name: Some("amount".to_string()),
                        ty: Type::Integer,
                        ty_str: "INTEGER".to_string(),
                        primary_key: false,
                        is_rowid_alias: false,
                        notnull: false,
                        default: None,
                        unique: false,
                        collation: None,
                        hidden: false,
                    },
                ],
                has_rowid: true,
                is_strict: false,
                unique_sets: None,
            };
            schema.add_btree_table(Arc::new(sales_table));

            schema
        }};
    }

    fn setup_btree_for_circuit() -> (Rc<Pager>, usize, usize) {
        let io: Arc<dyn IO> = Arc::new(MemoryIO::new());
        let db = Database::open_file(io.clone(), ":memory:", false, false).unwrap();
        let conn = db.connect().unwrap();
        let pager = conn.pager.borrow().clone();

        let _ = pager.io.block(|| pager.allocate_page1()).unwrap();

        let main_root_page = pager
            .io
            .block(|| pager.btree_create(&CreateBTreeFlags::new_table()))
            .unwrap() as usize;

        let dbsp_state_page = pager
            .io
            .block(|| pager.btree_create(&CreateBTreeFlags::new_table()))
            .unwrap() as usize;

        (pager, main_root_page, dbsp_state_page)
    }

    // Macro to compile SQL to DBSP circuit
    macro_rules! compile_sql {
        ($sql:expr) => {{
            let (pager, main_root_page, dbsp_state_page) = setup_btree_for_circuit();
            let schema = test_schema!();
            let mut parser = Parser::new($sql.as_bytes());
            let cmd = parser
                .next()
                .unwrap() // This returns Option<Result<Cmd, Error>>
                .unwrap(); // This unwraps the Result

            match cmd {
                ast::Cmd::Stmt(stmt) => {
                    let mut builder = LogicalPlanBuilder::new(&schema);
                    let logical_plan = builder.build_statement(&stmt).unwrap();
                    (
                        DbspCompiler::new(main_root_page, dbsp_state_page)
                            .compile(&logical_plan)
                            .unwrap(),
                        pager,
                    )
                }
                _ => panic!("Only SQL statements are supported"),
            }
        }};
    }

    // Macro to assert circuit structure
    macro_rules! assert_circuit {
        ($circuit:expr, depth: $depth:expr, root: $root_type:ident) => {
            assert_eq!($circuit.nodes.len(), $depth);
            let node = get_node_at_level(&$circuit, 0);
            assert!(matches!(node.operator, DbspOperator::$root_type { .. }));
        };
    }

    // Macro to assert operator properties
    macro_rules! assert_operator {
        ($circuit:expr, $level:expr, Input { name: $name:expr }) => {{
            let node = get_node_at_level(&$circuit, $level);
            match &node.operator {
                DbspOperator::Input { name, .. } => assert_eq!(name, $name),
                _ => panic!("Expected Input operator at level {}", $level),
            }
        }};
        ($circuit:expr, $level:expr, Filter) => {{
            let node = get_node_at_level(&$circuit, $level);
            assert!(matches!(node.operator, DbspOperator::Filter { .. }));
        }};
        ($circuit:expr, $level:expr, Projection { columns: [$($col:expr),*] }) => {{
            let node = get_node_at_level(&$circuit, $level);
            match &node.operator {
                DbspOperator::Projection { exprs, .. } => {
                    let expected_cols = vec![$($col),*];
                    let actual_cols: Vec<String> = exprs.iter().map(|e| {
                        match e {
                            DbspExpr::Column(name) => name.clone(),
                            _ => "expr".to_string(),
                        }
                    }).collect();
                    assert_eq!(actual_cols, expected_cols);
                }
                _ => panic!("Expected Projection operator at level {}", $level),
            }
        }};
    }

    // Macro to assert filter predicate
    macro_rules! assert_filter_predicate {
        ($circuit:expr, $level:expr, $col:literal > $val:literal) => {{
            let node = get_node_at_level(&$circuit, $level);
            match &node.operator {
                DbspOperator::Filter { predicate } => match predicate {
                    DbspExpr::BinaryExpr { left, op, right } => {
                        assert!(matches!(op, ast::Operator::Greater));
                        assert!(matches!(&**left, DbspExpr::Column(name) if name == $col));
                        assert!(matches!(&**right, DbspExpr::Literal(Value::Integer($val))));
                    }
                    _ => panic!("Expected binary expression in filter"),
                },
                _ => panic!("Expected Filter operator at level {}", $level),
            }
        }};
        ($circuit:expr, $level:expr, $col:literal < $val:literal) => {{
            let node = get_node_at_level(&$circuit, $level);
            match &node.operator {
                DbspOperator::Filter { predicate } => match predicate {
                    DbspExpr::BinaryExpr { left, op, right } => {
                        assert!(matches!(op, ast::Operator::Less));
                        assert!(matches!(&**left, DbspExpr::Column(name) if name == $col));
                        assert!(matches!(&**right, DbspExpr::Literal(Value::Integer($val))));
                    }
                    _ => panic!("Expected binary expression in filter"),
                },
                _ => panic!("Expected Filter operator at level {}", $level),
            }
        }};
        ($circuit:expr, $level:expr, $col:literal = $val:literal) => {{
            let node = get_node_at_level(&$circuit, $level);
            match &node.operator {
                DbspOperator::Filter { predicate } => match predicate {
                    DbspExpr::BinaryExpr { left, op, right } => {
                        assert!(matches!(op, ast::Operator::Equals));
                        assert!(matches!(&**left, DbspExpr::Column(name) if name == $col));
                        assert!(matches!(&**right, DbspExpr::Literal(Value::Integer($val))));
                    }
                    _ => panic!("Expected binary expression in filter"),
                },
                _ => panic!("Expected Filter operator at level {}", $level),
            }
        }};
    }

    // Helper to get node at specific level from root
    fn get_node_at_level(circuit: &DbspCircuit, level: usize) -> &DbspNode {
        let mut current_id = circuit.root.expect("Circuit has no root");
        for _ in 0..level {
            let node = circuit.nodes.get(&current_id).expect("Node not found");
            if node.inputs.is_empty() {
                panic!("No more levels available, requested level {level}");
            }
            current_id = node.inputs[0];
        }
        circuit.nodes.get(&current_id).expect("Node not found")
    }

    // Helper function for tests to execute circuit and extract the Delta result
    #[cfg(test)]
    fn test_execute(
        circuit: &mut DbspCircuit,
        inputs: HashMap<String, Delta>,
        pager: Rc<Pager>,
    ) -> Result<Delta> {
        let mut execute_state = ExecuteState::Init {
            input_data: DeltaSet::from_map(inputs),
        };
        match circuit.execute(pager, &mut execute_state)? {
            IOResult::Done(delta) => Ok(delta),
            IOResult::IO(_) => panic!("Unexpected I/O in test"),
        }
    }

    // Helper to get the committed BTree state from main_data_root
    // This reads the actual persisted data from the BTree
    #[cfg(test)]
    fn get_current_state(pager: Rc<Pager>, circuit: &DbspCircuit) -> Result<Delta> {
        let mut delta = Delta::new();

        let main_data_root = circuit.main_data_root;
        let num_columns = circuit.output_schema.columns.len() + 1;

        // Create a cursor to read the btree
        let mut btree_cursor =
            BTreeCursor::new_table(None, pager.clone(), main_data_root, num_columns);

        // Rewind to the beginning
        pager.io.block(|| btree_cursor.rewind())?;

        // Read all rows from the BTree
        loop {
            // Check if cursor is empty (no more rows)
            if btree_cursor.is_empty() {
                break;
            }

            // Get the rowid
            let rowid = pager.io.block(|| btree_cursor.rowid()).unwrap().unwrap();

            // Get the record at this position
            let record = pager
                .io
                .block(|| btree_cursor.record())
                .unwrap()
                .unwrap()
                .to_owned();

            let values_ref = record.get_values();
            let num_data_columns = values_ref.len() - 1; // Get length before consuming
            let values: Vec<Value> = values_ref
                .into_iter()
                .take(num_data_columns) // Skip the weight column
                .map(|x| x.to_owned())
                .collect();
            delta.insert(rowid, values);
            pager.io.block(|| btree_cursor.next()).unwrap();
        }
        Ok(delta)
    }

    #[test]
    fn test_simple_projection() {
        let (circuit, _) = compile_sql!("SELECT name FROM users");

        // Circuit has 2 nodes with Projection at root
        assert_circuit!(circuit, depth: 2, root: Projection);

        // Verify operators at each level
        assert_operator!(circuit, 0, Projection { columns: ["name"] });
        assert_operator!(circuit, 1, Input { name: "users" });
    }

    #[test]
    fn test_filter_with_projection() {
        let (circuit, _) = compile_sql!("SELECT name FROM users WHERE age > 18");

        // Circuit has 3 nodes with Projection at root
        assert_circuit!(circuit, depth: 3, root: Projection);

        // Verify operators at each level
        assert_operator!(circuit, 0, Projection { columns: ["name"] });
        assert_operator!(circuit, 1, Filter);
        assert_filter_predicate!(circuit, 1, "age" > 18);
        assert_operator!(circuit, 2, Input { name: "users" });
    }

    #[test]
    fn test_select_star() {
        let (mut circuit, pager) = compile_sql!("SELECT * FROM users");

        // Create test data
        let mut input_delta = Delta::new();
        input_delta.insert(
            1,
            vec![
                Value::Integer(1),
                Value::Text("Alice".into()),
                Value::Integer(25),
            ],
        );
        input_delta.insert(
            2,
            vec![
                Value::Integer(2),
                Value::Text("Bob".into()),
                Value::Integer(17),
            ],
        );

        // Create input map
        let mut inputs = HashMap::new();
        inputs.insert("users".to_string(), input_delta);

        let result = test_execute(&mut circuit, inputs.clone(), pager.clone()).unwrap();
        pager
            .io
            .block(|| circuit.commit(inputs.clone(), pager.clone()))
            .unwrap();

        // Should have all rows with all columns
        assert_eq!(result.changes.len(), 2);

        // Verify both rows are present with all columns
        for (row, weight) in &result.changes {
            assert_eq!(*weight, 1);
            assert_eq!(row.values.len(), 3); // id, name, age
        }
    }

    #[test]
    fn test_execute_filter() {
        let (mut circuit, pager) = compile_sql!("SELECT * FROM users WHERE age > 18");

        // Create test data
        let mut input_delta = Delta::new();
        input_delta.insert(
            1,
            vec![
                Value::Integer(1),
                Value::Text("Alice".into()),
                Value::Integer(25),
            ],
        );
        input_delta.insert(
            2,
            vec![
                Value::Integer(2),
                Value::Text("Bob".into()),
                Value::Integer(17),
            ],
        );
        input_delta.insert(
            3,
            vec![
                Value::Integer(3),
                Value::Text("Charlie".into()),
                Value::Integer(30),
            ],
        );

        // Create input map
        let mut inputs = HashMap::new();
        inputs.insert("users".to_string(), input_delta);

        let result = test_execute(&mut circuit, inputs.clone(), pager.clone()).unwrap();
        pager
            .io
            .block(|| circuit.commit(inputs.clone(), pager.clone()))
            .unwrap();

        // Should only have Alice and Charlie (age > 18)
        assert_eq!(
            result.changes.len(),
            2,
            "Expected 2 rows after filtering, got {}",
            result.changes.len()
        );

        // Check that the filtered rows are correct
        let names: Vec<String> = result
            .changes
            .iter()
            .filter_map(|(row, weight)| {
                if *weight > 0 && row.values.len() > 1 {
                    if let Value::Text(name) = &row.values[1] {
                        Some(name.to_string())
                    } else {
                        None
                    }
                } else {
                    None
                }
            })
            .collect();

        assert!(
            names.contains(&"Alice".to_string()),
            "Alice should be in results"
        );
        assert!(
            names.contains(&"Charlie".to_string()),
            "Charlie should be in results"
        );
        assert!(
            !names.contains(&"Bob".to_string()),
            "Bob should not be in results"
        );
    }

    #[test]
    fn test_simple_column_projection() {
        let (mut circuit, pager) = compile_sql!("SELECT name, age FROM users");

        // Create test data
        let mut input_delta = Delta::new();
        input_delta.insert(
            1,
            vec![
                Value::Integer(1),
                Value::Text("Alice".into()),
                Value::Integer(25),
            ],
        );
        input_delta.insert(
            2,
            vec![
                Value::Integer(2),
                Value::Text("Bob".into()),
                Value::Integer(17),
            ],
        );

        // Create input map
        let mut inputs = HashMap::new();
        inputs.insert("users".to_string(), input_delta);

        let result = test_execute(&mut circuit, inputs.clone(), pager.clone()).unwrap();
        pager
            .io
            .block(|| circuit.commit(inputs.clone(), pager.clone()))
            .unwrap();

        // Should have all rows but only 2 columns (name, age)
        assert_eq!(result.changes.len(), 2);

        for (row, _) in &result.changes {
            assert_eq!(row.values.len(), 2); // Only name and age
                                             // First value should be name (Text)
            assert!(matches!(&row.values[0], Value::Text(_)));
            // Second value should be age (Integer)
            assert!(matches!(&row.values[1], Value::Integer(_)));
        }
    }

    #[test]
    fn test_simple_aggregation() {
        // Test COUNT(*) with GROUP BY
        let (mut circuit, pager) = compile_sql!("SELECT age, COUNT(*) FROM users GROUP BY age");

        // Create test data
        let mut input_delta = Delta::new();
        input_delta.insert(
            1,
            vec![
                Value::Integer(1),
                Value::Text("Alice".into()),
                Value::Integer(25),
            ],
        );
        input_delta.insert(
            2,
            vec![
                Value::Integer(2),
                Value::Text("Bob".into()),
                Value::Integer(25),
            ],
        );
        input_delta.insert(
            3,
            vec![
                Value::Integer(3),
                Value::Text("Charlie".into()),
                Value::Integer(30),
            ],
        );

        // Create input map
        let mut inputs = HashMap::new();
        inputs.insert("users".to_string(), input_delta);

        let result = test_execute(&mut circuit, inputs.clone(), pager.clone()).unwrap();
        pager
            .io
            .block(|| circuit.commit(inputs.clone(), pager.clone()))
            .unwrap();

        // Should have 2 groups: age 25 with count 2, age 30 with count 1
        assert_eq!(result.changes.len(), 2);

        // Check the results
        let mut found_25 = false;
        let mut found_30 = false;

        for (row, weight) in &result.changes {
            assert_eq!(*weight, 1);
            assert_eq!(row.values.len(), 2); // age, count

            if let (Value::Integer(age), Value::Integer(count)) = (&row.values[0], &row.values[1]) {
                if *age == 25 {
                    assert_eq!(*count, 2, "Age 25 should have count 2");
                    found_25 = true;
                } else if *age == 30 {
                    assert_eq!(*count, 1, "Age 30 should have count 1");
                    found_30 = true;
                }
            }
        }

        assert!(found_25, "Should have group for age 25");
        assert!(found_30, "Should have group for age 30");
    }

    #[test]
    fn test_sum_aggregation() {
        // Test SUM with GROUP BY
        let (mut circuit, pager) = compile_sql!("SELECT name, SUM(age) FROM users GROUP BY name");

        // Create test data - some names appear multiple times
        let mut input_delta = Delta::new();
        input_delta.insert(
            1,
            vec![
                Value::Integer(1),
                Value::Text("Alice".into()),
                Value::Integer(25),
            ],
        );
        input_delta.insert(
            2,
            vec![
                Value::Integer(2),
                Value::Text("Alice".into()),
                Value::Integer(30),
            ],
        );
        input_delta.insert(
            3,
            vec![
                Value::Integer(3),
                Value::Text("Bob".into()),
                Value::Integer(20),
            ],
        );

        // Create input map
        let mut inputs = HashMap::new();
        inputs.insert("users".to_string(), input_delta);

        let result = test_execute(&mut circuit, inputs.clone(), pager.clone()).unwrap();
        pager
            .io
            .block(|| circuit.commit(inputs.clone(), pager.clone()))
            .unwrap();

        // Should have 2 groups: Alice with sum 55, Bob with sum 20
        assert_eq!(result.changes.len(), 2);

        for (row, weight) in &result.changes {
            assert_eq!(*weight, 1);
            assert_eq!(row.values.len(), 2); // name, sum

            if let (Value::Text(name), Value::Float(sum)) = (&row.values[0], &row.values[1]) {
                if name.as_str() == "Alice" {
                    assert_eq!(*sum, 55.0, "Alice should have sum 55");
                } else if name.as_str() == "Bob" {
                    assert_eq!(*sum, 20.0, "Bob should have sum 20");
                }
            }
        }
    }

    #[test]
    fn test_aggregation_without_group_by() {
        // Test aggregation without GROUP BY - should produce a single row
        let (mut circuit, pager) = compile_sql!("SELECT COUNT(*), SUM(age), AVG(age) FROM users");

        // Create test data
        let mut input_delta = Delta::new();
        input_delta.insert(
            1,
            vec![
                Value::Integer(1),
                Value::Text("Alice".into()),
                Value::Integer(25),
            ],
        );
        input_delta.insert(
            2,
            vec![
                Value::Integer(2),
                Value::Text("Bob".into()),
                Value::Integer(30),
            ],
        );
        input_delta.insert(
            3,
            vec![
                Value::Integer(3),
                Value::Text("Charlie".into()),
                Value::Integer(20),
            ],
        );

        // Create input map
        let mut inputs = HashMap::new();
        inputs.insert("users".to_string(), input_delta);

        let result = test_execute(&mut circuit, inputs.clone(), pager.clone()).unwrap();
        pager
            .io
            .block(|| circuit.commit(inputs.clone(), pager.clone()))
            .unwrap();

        // Should have exactly 1 row with all aggregates
        assert_eq!(
            result.changes.len(),
            1,
            "Should have exactly one result row"
        );

        let (row, weight) = result.changes.first().unwrap();
        assert_eq!(*weight, 1);
        assert_eq!(row.values.len(), 3); // count, sum, avg

        // Check aggregate results
        // COUNT should be Integer
        if let Value::Integer(count) = &row.values[0] {
            assert_eq!(*count, 3, "COUNT(*) should be 3");
        } else {
            panic!("COUNT should be Integer, got {:?}", row.values[0]);
        }

        // SUM can be Integer (if whole number) or Float
        match &row.values[1] {
            Value::Integer(sum) => assert_eq!(*sum, 75, "SUM(age) should be 75"),
            Value::Float(sum) => assert_eq!(*sum, 75.0, "SUM(age) should be 75.0"),
            other => panic!("SUM should be Integer or Float, got {other:?}"),
        }

        // AVG should be Float
        if let Value::Float(avg) = &row.values[2] {
            assert_eq!(*avg, 25.0, "AVG(age) should be 25.0");
        } else {
            panic!("AVG should be Float, got {:?}", row.values[2]);
        }
    }

    #[test]
    fn test_expression_projection_execution() {
        // Test that complex expressions work through VDBE compilation
        let (mut circuit, pager) = compile_sql!("SELECT hex(id) FROM users");

        // Create test data
        let mut input_delta = Delta::new();
        input_delta.insert(
            1,
            vec![
                Value::Integer(1),
                Value::Text("Alice".into()),
                Value::Integer(25),
            ],
        );
        input_delta.insert(
            2,
            vec![
                Value::Integer(255),
                Value::Text("Bob".into()),
                Value::Integer(17),
            ],
        );

        // Create input map
        let mut inputs = HashMap::new();
        inputs.insert("users".to_string(), input_delta);

        let result = test_execute(&mut circuit, inputs.clone(), pager.clone()).unwrap();
        pager
            .io
            .block(|| circuit.commit(inputs.clone(), pager.clone()))
            .unwrap();

        assert_eq!(result.changes.len(), 2);

        let hex_values: HashMap<i64, String> = result
            .changes
            .iter()
            .map(|(row, _)| {
                let rowid = row.rowid;
                if let Value::Text(text) = &row.values[0] {
                    (rowid, text.to_string())
                } else {
                    panic!("Expected Text value for hex() result");
                }
            })
            .collect();

        assert_eq!(
            hex_values.get(&1).unwrap(),
            "31",
            "hex(1) should return '31' (hex of ASCII '1')"
        );

        assert_eq!(
            hex_values.get(&2).unwrap(),
            "323535",
            "hex(255) should return '323535' (hex of ASCII '2', '5', '5')"
        );
    }

    // TODO: This test currently fails on incremental updates.
    // The initial execution works correctly, but incremental updates produce
    // incorrect results (3 changes instead of 2, with wrong values).
    // This tests that the aggregate operator correctly handles incremental
    // updates when it's sandwiched between projection operators.
    #[test]
    fn test_projection_aggregation_projection_pattern() {
        // Test pattern: projection -> aggregation -> projection
        // Query: SELECT HEX(SUM(age + 2)) FROM users
        let (mut circuit, pager) = compile_sql!("SELECT HEX(SUM(age + 2)) FROM users");

        // Initial input data
        let mut input_delta = Delta::new();
        input_delta.insert(
            1,
            vec![
                Value::Integer(1),
                Value::Text("Alice".to_string().into()),
                Value::Integer(25),
            ],
        );
        input_delta.insert(
            2,
            vec![
                Value::Integer(2),
                Value::Text("Bob".to_string().into()),
                Value::Integer(30),
            ],
        );
        input_delta.insert(
            3,
            vec![
                Value::Integer(3),
                Value::Text("Charlie".to_string().into()),
                Value::Integer(35),
            ],
        );

        let mut input_data = HashMap::new();
        input_data.insert("users".to_string(), input_delta);

        let result = test_execute(&mut circuit, input_data.clone(), pager.clone()).unwrap();
        pager
            .io
            .block(|| circuit.commit(input_data.clone(), pager.clone()))
            .unwrap();

        // Expected: SUM(age + 2) = (25+2) + (30+2) + (35+2) = 27 + 32 + 37 = 96
        // HEX(96) should be the hex representation of the string "96" = "3936"
        assert_eq!(result.changes.len(), 1);
        let (row, _weight) = &result.changes[0];
        assert_eq!(row.values.len(), 1);

        // The hex function converts the number to string first, then to hex
        // 96 as string is "96", which in hex is "3936" (hex of ASCII '9' and '6')
        assert_eq!(
            row.values[0],
            Value::Text("3936".to_string().into()),
            "HEX(SUM(age + 2)) should return '3936' for sum of 96"
        );

        // Test incremental update: add a new user
        let mut input_delta = Delta::new();
        input_delta.insert(
            4,
            vec![
                Value::Integer(4),
                Value::Text("David".to_string().into()),
                Value::Integer(40),
            ],
        );

        let mut input_data = HashMap::new();
        input_data.insert("users".to_string(), input_delta);

        let result = test_execute(&mut circuit, input_data, pager.clone()).unwrap();

        // Expected: new SUM(age + 2) = 96 + (40+2) = 138
        // HEX(138) = hex of "138" = "313338"
        assert_eq!(result.changes.len(), 2);

        // First change: remove old aggregate (96)
        let (row, weight) = &result.changes[0];
        assert_eq!(*weight, -1);
        assert_eq!(row.values[0], Value::Text("3936".to_string().into()));

        // Second change: add new aggregate (138)
        let (row, weight) = &result.changes[1];
        assert_eq!(*weight, 1);
        assert_eq!(
            row.values[0],
            Value::Text("313338".to_string().into()),
            "HEX(SUM(age + 2)) should return '313338' for sum of 138"
        );
    }

    #[test]
    fn test_nested_projection_with_groupby() {
        // Test pattern: projection -> aggregation with GROUP BY -> projection
        // Query: SELECT name, HEX(SUM(age * 2)) FROM users GROUP BY name
        let (mut circuit, pager) =
            compile_sql!("SELECT name, HEX(SUM(age * 2)) FROM users GROUP BY name");

        // Initial input data
        let mut input_delta = Delta::new();
        input_delta.insert(
            1,
            vec![
                Value::Integer(1),
                Value::Text("Alice".to_string().into()),
                Value::Integer(25),
            ],
        );
        input_delta.insert(
            2,
            vec![
                Value::Integer(2),
                Value::Text("Bob".to_string().into()),
                Value::Integer(30),
            ],
        );
        input_delta.insert(
            3,
            vec![
                Value::Integer(3),
                Value::Text("Alice".to_string().into()),
                Value::Integer(35),
            ],
        );

        let mut input_data = HashMap::new();
        input_data.insert("users".to_string(), input_delta);

        let result = test_execute(&mut circuit, input_data.clone(), pager.clone()).unwrap();
        pager
            .io
            .block(|| circuit.commit(input_data.clone(), pager.clone()))
            .unwrap();

        // Expected results:
        // Alice: SUM(25*2 + 35*2) = 50 + 70 = 120, HEX("120") = "313230"
        // Bob: SUM(30*2) = 60, HEX("60") = "3630"
        assert_eq!(result.changes.len(), 2);

        let results: HashMap<String, String> = result
            .changes
            .iter()
            .map(|(row, _weight)| {
                let name = match &row.values[0] {
                    Value::Text(t) => t.to_string(),
                    _ => panic!("Expected text for name"),
                };
                let hex_sum = match &row.values[1] {
                    Value::Text(t) => t.to_string(),
                    _ => panic!("Expected text for hex value"),
                };
                (name, hex_sum)
            })
            .collect();

        assert_eq!(
            results.get("Alice").unwrap(),
            "313230",
            "Alice's HEX(SUM(age * 2)) should be '313230' (120)"
        );
        assert_eq!(
            results.get("Bob").unwrap(),
            "3630",
            "Bob's HEX(SUM(age * 2)) should be '3630' (60)"
        );
    }

    #[test]
    fn test_transaction_context() {
        // Test that uncommitted changes are visible within a transaction
        // but don't affect the operator's internal state
        let (mut circuit, pager) = compile_sql!("SELECT * FROM users WHERE age > 18");

        // Initialize with some data
        let mut init_data = HashMap::new();
        let mut delta = Delta::new();
        delta.insert(
            1,
            vec![
                Value::Integer(1),
                Value::Text("Alice".into()),
                Value::Integer(25),
            ],
        );
        delta.insert(
            2,
            vec![
                Value::Integer(2),
                Value::Text("Bob".into()),
                Value::Integer(17),
            ],
        );
        init_data.insert("users".to_string(), delta);

        let _ = test_execute(&mut circuit, init_data.clone(), pager.clone()).unwrap();
        let state = pager
            .io
            .block(|| circuit.commit(init_data.clone(), pager.clone()))
            .unwrap();

        // Verify initial delta : only Alice (age > 18)
        assert_eq!(state.changes.len(), 1);
        assert_eq!(state.changes[0].0.values[1], Value::Text("Alice".into()));

        // Create uncommitted changes that would be visible in a transaction
        let mut uncommitted = HashMap::new();
        let mut uncommitted_delta = Delta::new();
        // Add Charlie (age 30) - should be visible in transaction
        uncommitted_delta.insert(
            3,
            vec![
                Value::Integer(3),
                Value::Text("Charlie".into()),
                Value::Integer(30),
            ],
        );
        // Add David (age 15) - should NOT be visible (filtered out)
        uncommitted_delta.insert(
            4,
            vec![
                Value::Integer(4),
                Value::Text("David".into()),
                Value::Integer(15),
            ],
        );
        uncommitted.insert("users".to_string(), uncommitted_delta);

        // Execute with uncommitted data - this simulates processing the uncommitted changes
        // through the circuit to see what would be visible
        let tx_result = test_execute(&mut circuit, uncommitted.clone(), pager.clone()).unwrap();

        // The result should show Charlie being added (passes filter, age > 18)
        // David is filtered out (age 15 < 18)
        assert_eq!(tx_result.changes.len(), 1, "Should see Charlie added");
        assert_eq!(
            tx_result.changes[0].0.values[1],
            Value::Text("Charlie".into())
        );

        // Now actually commit Charlie (without uncommitted context)
        let mut commit_data = HashMap::new();
        let mut commit_delta = Delta::new();
        commit_delta.insert(
            3,
            vec![
                Value::Integer(3),
                Value::Text("Charlie".into()),
                Value::Integer(30),
            ],
        );
        commit_data.insert("users".to_string(), commit_delta);

        let commit_result = test_execute(&mut circuit, commit_data.clone(), pager.clone()).unwrap();

        // The commit result should show Charlie being added
        assert_eq!(commit_result.changes.len(), 1, "Should see Charlie added");
        assert_eq!(
            commit_result.changes[0].0.values[1],
            Value::Text("Charlie".into())
        );

        // Commit the change to make it permanent
        pager
            .io
            .block(|| circuit.commit(commit_data.clone(), pager.clone()))
            .unwrap();

        // Now if we execute again with no changes, we should see no delta
        let empty_result = test_execute(&mut circuit, HashMap::new(), pager.clone()).unwrap();
        assert_eq!(empty_result.changes.len(), 0, "No changes when no new data");
    }

    #[test]
    fn test_uncommitted_delete() {
        // Test that uncommitted deletes are handled correctly without affecting operator state
        let (mut circuit, pager) = compile_sql!("SELECT * FROM users WHERE age > 18");

        // Initialize with some data
        let mut init_data = HashMap::new();
        let mut delta = Delta::new();
        delta.insert(
            1,
            vec![
                Value::Integer(1),
                Value::Text("Alice".into()),
                Value::Integer(25),
            ],
        );
        delta.insert(
            2,
            vec![
                Value::Integer(2),
                Value::Text("Bob".into()),
                Value::Integer(30),
            ],
        );
        delta.insert(
            3,
            vec![
                Value::Integer(3),
                Value::Text("Charlie".into()),
                Value::Integer(20),
            ],
        );
        init_data.insert("users".to_string(), delta);

        let _ = test_execute(&mut circuit, init_data.clone(), pager.clone()).unwrap();
        let state = pager
            .io
            .block(|| circuit.commit(init_data.clone(), pager.clone()))
            .unwrap();

        // Verify initial delta: Alice, Bob, Charlie (all age > 18)
        assert_eq!(state.changes.len(), 3);

        // Create uncommitted delete for Bob
        let mut uncommitted = HashMap::new();
        let mut uncommitted_delta = Delta::new();
        uncommitted_delta.delete(
            2,
            vec![
                Value::Integer(2),
                Value::Text("Bob".into()),
                Value::Integer(30),
            ],
        );
        uncommitted.insert("users".to_string(), uncommitted_delta);

        // Execute with uncommitted delete
        let tx_result = test_execute(&mut circuit, uncommitted.clone(), pager.clone()).unwrap();

        // Result should show the deleted row that passed the filter
        assert_eq!(
            tx_result.changes.len(),
            1,
            "Should see the uncommitted delete"
        );

        // Verify operator's internal state is unchanged (still has all 3 users)
        let state_after = get_current_state(pager.clone(), &circuit).unwrap();
        assert_eq!(
            state_after.changes.len(),
            3,
            "Internal state should still have all 3 users"
        );

        // Now actually commit the delete
        let mut commit_data = HashMap::new();
        let mut commit_delta = Delta::new();
        commit_delta.delete(
            2,
            vec![
                Value::Integer(2),
                Value::Text("Bob".into()),
                Value::Integer(30),
            ],
        );
        commit_data.insert("users".to_string(), commit_delta);

        let commit_result = test_execute(&mut circuit, commit_data.clone(), pager.clone()).unwrap();

        // Actually commit the delete to update operator state
        pager
            .io
            .block(|| circuit.commit(commit_data.clone(), pager.clone()))
            .unwrap();

        // The commit result should show Bob being deleted
        assert_eq!(commit_result.changes.len(), 1, "Should see Bob deleted");
        assert_eq!(
            commit_result.changes[0].1, -1,
            "Delete should have weight -1"
        );
        assert_eq!(
            commit_result.changes[0].0.values[1],
            Value::Text("Bob".into())
        );

        // After commit, internal state should have only Alice and Charlie
        let final_state = get_current_state(pager.clone(), &circuit).unwrap();
        assert_eq!(
            final_state.changes.len(),
            2,
            "After commit, should have Alice and Charlie"
        );

        let names: Vec<String> = final_state
            .changes
            .iter()
            .map(|(row, _)| {
                if let Value::Text(name) = &row.values[1] {
                    name.to_string()
                } else {
                    panic!("Expected text value");
                }
            })
            .collect();
        assert!(names.contains(&"Alice".to_string()));
        assert!(names.contains(&"Charlie".to_string()));
        assert!(!names.contains(&"Bob".to_string()));
    }

    #[test]
    fn test_uncommitted_update() {
        // Test that uncommitted updates (delete + insert) are handled correctly
        let (mut circuit, pager) = compile_sql!("SELECT * FROM users WHERE age > 18");

        // Initialize with some data
        let mut init_data = HashMap::new();
        let mut delta = Delta::new();
        delta.insert(
            1,
            vec![
                Value::Integer(1),
                Value::Text("Alice".into()),
                Value::Integer(25),
            ],
        );
        delta.insert(
            2,
            vec![
                Value::Integer(2),
                Value::Text("Bob".into()),
                Value::Integer(17),
            ],
        ); // Bob is 17, filtered out
        init_data.insert("users".to_string(), delta);

        let _ = test_execute(&mut circuit, init_data.clone(), pager.clone()).unwrap();
        pager
            .io
            .block(|| circuit.commit(init_data.clone(), pager.clone()))
            .unwrap();

        // Create uncommitted update: Bob turns 19 (update from 17 to 19)
        // This is modeled as delete + insert
        let mut uncommitted = HashMap::new();
        let mut uncommitted_delta = Delta::new();
        uncommitted_delta.delete(
            2,
            vec![
                Value::Integer(2),
                Value::Text("Bob".into()),
                Value::Integer(17),
            ],
        );
        uncommitted_delta.insert(
            2,
            vec![
                Value::Integer(2),
                Value::Text("Bob".into()),
                Value::Integer(19),
            ],
        );
        uncommitted.insert("users".to_string(), uncommitted_delta);

        // Execute with uncommitted update
        let tx_result = test_execute(&mut circuit, uncommitted.clone(), pager.clone()).unwrap();

        // Bob should now appear in the result (age 19 > 18)
        // Consolidate to see the final state
        let mut final_result = tx_result;
        final_result.consolidate();

        assert_eq!(final_result.changes.len(), 1, "Bob should now be in view");
        assert_eq!(
            final_result.changes[0].0.values[1],
            Value::Text("Bob".into())
        );
        assert_eq!(final_result.changes[0].0.values[2], Value::Integer(19));

        // Now actually commit the update
        let mut commit_data = HashMap::new();
        let mut commit_delta = Delta::new();
        commit_delta.delete(
            2,
            vec![
                Value::Integer(2),
                Value::Text("Bob".into()),
                Value::Integer(17),
            ],
        );
        commit_delta.insert(
            2,
            vec![
                Value::Integer(2),
                Value::Text("Bob".into()),
                Value::Integer(19),
            ],
        );
        commit_data.insert("users".to_string(), commit_delta);

        // Commit the update
        pager
            .io
            .block(|| circuit.commit(commit_data.clone(), pager.clone()))
            .unwrap();

        // After committing, Bob should be in the view's state
        let state = get_current_state(pager.clone(), &circuit).unwrap();
        let mut consolidated_state = state;
        consolidated_state.consolidate();

        // Should have both Alice and Bob now
        assert_eq!(
            consolidated_state.changes.len(),
            2,
            "Should have Alice and Bob"
        );

        let names: Vec<String> = consolidated_state
            .changes
            .iter()
            .map(|(row, _)| {
                if let Value::Text(name) = &row.values[1] {
                    name.as_str().to_string()
                } else {
                    panic!("Expected text value");
                }
            })
            .collect();
        assert!(names.contains(&"Alice".to_string()));
        assert!(names.contains(&"Bob".to_string()));
    }

    #[test]
    fn test_uncommitted_filtered_delete() {
        // Test deleting a row that doesn't pass the filter
        let (mut circuit, pager) = compile_sql!("SELECT * FROM users WHERE age > 18");

        // Initialize with mixed data
        let mut init_data = HashMap::new();
        let mut delta = Delta::new();
        delta.insert(
            1,
            vec![
                Value::Integer(1),
                Value::Text("Alice".into()),
                Value::Integer(25),
            ],
        );
        delta.insert(
            2,
            vec![
                Value::Integer(2),
                Value::Text("Bob".into()),
                Value::Integer(15),
            ],
        ); // Bob doesn't pass filter
        init_data.insert("users".to_string(), delta);

        let _ = test_execute(&mut circuit, init_data.clone(), pager.clone()).unwrap();
        pager
            .io
            .block(|| circuit.commit(init_data.clone(), pager.clone()))
            .unwrap();

        // Create uncommitted delete for Bob (who isn't in the view because age=15)
        let mut uncommitted = HashMap::new();
        let mut uncommitted_delta = Delta::new();
        uncommitted_delta.delete(
            2,
            vec![
                Value::Integer(2),
                Value::Text("Bob".into()),
                Value::Integer(15),
            ],
        );
        uncommitted.insert("users".to_string(), uncommitted_delta);

        // Execute with uncommitted delete - should produce no output changes
        let tx_result = test_execute(&mut circuit, uncommitted, pager.clone()).unwrap();

        // Bob wasn't in the view, so deleting him produces no output
        assert_eq!(
            tx_result.changes.len(),
            0,
            "Deleting filtered row produces no changes"
        );

        // The view state should still only have Alice
        let state = get_current_state(pager.clone(), &circuit).unwrap();
        assert_eq!(state.changes.len(), 1, "View still has only Alice");
        assert_eq!(state.changes[0].0.values[1], Value::Text("Alice".into()));
    }

    #[test]
    fn test_uncommitted_mixed_operations() {
        // Test multiple uncommitted operations together
        let (mut circuit, pager) = compile_sql!("SELECT * FROM users WHERE age > 18");

        // Initialize with some data
        let mut init_data = HashMap::new();
        let mut delta = Delta::new();
        delta.insert(
            1,
            vec![
                Value::Integer(1),
                Value::Text("Alice".into()),
                Value::Integer(25),
            ],
        );
        delta.insert(
            2,
            vec![
                Value::Integer(2),
                Value::Text("Bob".into()),
                Value::Integer(30),
            ],
        );
        init_data.insert("users".to_string(), delta);

        let _ = test_execute(&mut circuit, init_data.clone(), pager.clone()).unwrap();
        pager
            .io
            .block(|| circuit.commit(init_data.clone(), pager.clone()))
            .unwrap();

        // Verify initial state
        let state = get_current_state(pager.clone(), &circuit).unwrap();
        assert_eq!(state.changes.len(), 2);

        // Create uncommitted changes:
        // - Delete Alice
        // - Update Bob's age to 35
        // - Insert Charlie (age 40)
        // - Insert David (age 16, filtered out)
        let mut uncommitted = HashMap::new();
        let mut uncommitted_delta = Delta::new();
        // Delete Alice
        uncommitted_delta.delete(
            1,
            vec![
                Value::Integer(1),
                Value::Text("Alice".into()),
                Value::Integer(25),
            ],
        );
        // Update Bob (delete + insert)
        uncommitted_delta.delete(
            2,
            vec![
                Value::Integer(2),
                Value::Text("Bob".into()),
                Value::Integer(30),
            ],
        );
        uncommitted_delta.insert(
            2,
            vec![
                Value::Integer(2),
                Value::Text("Bob".into()),
                Value::Integer(35),
            ],
        );
        // Insert Charlie
        uncommitted_delta.insert(
            3,
            vec![
                Value::Integer(3),
                Value::Text("Charlie".into()),
                Value::Integer(40),
            ],
        );
        // Insert David (will be filtered)
        uncommitted_delta.insert(
            4,
            vec![
                Value::Integer(4),
                Value::Text("David".into()),
                Value::Integer(16),
            ],
        );
        uncommitted.insert("users".to_string(), uncommitted_delta);

        // Execute with uncommitted changes
        let tx_result = test_execute(&mut circuit, uncommitted.clone(), pager.clone()).unwrap();

        // Result should show all changes: delete Alice, update Bob, insert Charlie and David
        assert_eq!(
            tx_result.changes.len(),
            4,
            "Should see all uncommitted mixed operations"
        );

        // Verify operator's internal state is unchanged
        let state_after = get_current_state(pager.clone(), &circuit).unwrap();
        assert_eq!(state_after.changes.len(), 2, "Still has Alice and Bob");

        // Commit all changes
        let mut commit_data = HashMap::new();
        let mut commit_delta = Delta::new();
        commit_delta.delete(
            1,
            vec![
                Value::Integer(1),
                Value::Text("Alice".into()),
                Value::Integer(25),
            ],
        );
        commit_delta.delete(
            2,
            vec![
                Value::Integer(2),
                Value::Text("Bob".into()),
                Value::Integer(30),
            ],
        );
        commit_delta.insert(
            2,
            vec![
                Value::Integer(2),
                Value::Text("Bob".into()),
                Value::Integer(35),
            ],
        );
        commit_delta.insert(
            3,
            vec![
                Value::Integer(3),
                Value::Text("Charlie".into()),
                Value::Integer(40),
            ],
        );
        commit_delta.insert(
            4,
            vec![
                Value::Integer(4),
                Value::Text("David".into()),
                Value::Integer(16),
            ],
        );
        commit_data.insert("users".to_string(), commit_delta);

        let commit_result = test_execute(&mut circuit, commit_data.clone(), pager.clone()).unwrap();

        // Should see: Alice deleted, Bob deleted, Bob inserted, Charlie inserted
        // (David filtered out)
        assert_eq!(commit_result.changes.len(), 4, "Should see 4 changes");

        // Actually commit the changes to update operator state
        pager
            .io
            .block(|| circuit.commit(commit_data.clone(), pager.clone()))
            .unwrap();

        // After all commits, execute with no changes should return empty delta
        let empty_result = test_execute(&mut circuit, HashMap::new(), pager.clone()).unwrap();
        assert_eq!(empty_result.changes.len(), 0, "No changes when no new data");
    }

    #[test]
    fn test_uncommitted_aggregation() {
        // Test that aggregations work correctly with uncommitted changes
        // This tests the specific scenario where a transaction adds new data
        // and we need to see correct aggregation results within the transaction

        // Create a sales table schema for testing
<<<<<<< HEAD
        let mut schema = Schema::new(false);
        let sales_table = BTreeTable {
            name: "sales".to_string(),
            root_page: 2,
            primary_key_columns: vec![],
            columns: vec![
                SchemaColumn {
                    name: Some("product_id".to_string()),
                    ty: Type::Integer,
                    ty_str: "INTEGER".to_string(),
                    primary_key: false,
                    is_rowid_alias: false,
                    notnull: false,
                    default: None,
                    unique: false,
                    collation: None,
                    hidden: false,
                },
                SchemaColumn {
                    name: Some("amount".to_string()),
                    ty: Type::Integer,
                    ty_str: "INTEGER".to_string(),
                    primary_key: false,
                    is_rowid_alias: false,
                    notnull: false,
                    default: None,
                    unique: false,
                    collation: None,
                    hidden: false,
                },
            ],
            has_rowid: true,
            is_strict: false,
            has_autoincrement: false,
            unique_sets: None,
        };
        schema.add_btree_table(Arc::new(sales_table));

        // Parse and compile the aggregation query
        let sql = "SELECT product_id, SUM(amount) as total, COUNT(*) as cnt FROM sales GROUP BY product_id";
        let mut parser = Parser::new(sql.as_bytes());
        let cmd = parser.next().unwrap().unwrap();

        let mut circuit = match cmd {
            ast::Cmd::Stmt(stmt) => {
                let mut builder = LogicalPlanBuilder::new(&schema);
                let logical_plan = builder.build_statement(&stmt).unwrap();
                DbspCompiler::new().compile(&logical_plan).unwrap()
            }
            _ => panic!("Expected SQL statement"),
        };
=======
        let _ = test_schema!();

        let (mut circuit, pager) = compile_sql!("SELECT product_id, SUM(amount) as total, COUNT(*) as cnt FROM sales GROUP BY product_id");
>>>>>>> 77e51901

        // Initialize with base data: (1, 100), (1, 200), (2, 150), (2, 250)
        let mut init_data = HashMap::new();
        let mut delta = Delta::new();
        delta.insert(1, vec![Value::Integer(1), Value::Integer(100)]);
        delta.insert(2, vec![Value::Integer(1), Value::Integer(200)]);
        delta.insert(3, vec![Value::Integer(2), Value::Integer(150)]);
        delta.insert(4, vec![Value::Integer(2), Value::Integer(250)]);
        init_data.insert("sales".to_string(), delta);

        let _ = test_execute(&mut circuit, init_data.clone(), pager.clone()).unwrap();
        pager
            .io
            .block(|| circuit.commit(init_data.clone(), pager.clone()))
            .unwrap();

        // Verify initial state: product 1 total=300, product 2 total=400
        let state = get_current_state(pager.clone(), &circuit).unwrap();
        assert_eq!(state.changes.len(), 2, "Should have 2 product groups");

        // Build a map of product_id -> (total, count)
        let initial_results: HashMap<i64, (i64, i64)> = state
            .changes
            .iter()
            .map(|(row, _)| {
                // SUM might return Integer or Float, COUNT returns Integer
                let product_id = match &row.values[0] {
                    Value::Integer(id) => *id,
                    _ => panic!("Product ID should be Integer, got {:?}", row.values[0]),
                };

                let total = match &row.values[1] {
                    Value::Integer(t) => *t,
                    Value::Float(t) => *t as i64,
                    _ => panic!("Total should be numeric, got {:?}", row.values[1]),
                };

                let count = match &row.values[2] {
                    Value::Integer(c) => *c,
                    _ => panic!("Count should be Integer, got {:?}", row.values[2]),
                };

                (product_id, (total, count))
            })
            .collect();

        assert_eq!(
            initial_results.get(&1).unwrap(),
            &(300, 2),
            "Product 1 should have total=300, count=2"
        );
        assert_eq!(
            initial_results.get(&2).unwrap(),
            &(400, 2),
            "Product 2 should have total=400, count=2"
        );

        // Create uncommitted changes: INSERT (1, 50), (3, 300)
        let mut uncommitted = HashMap::new();
        let mut uncommitted_delta = Delta::new();
        uncommitted_delta.insert(5, vec![Value::Integer(1), Value::Integer(50)]); // Add to product 1
        uncommitted_delta.insert(6, vec![Value::Integer(3), Value::Integer(300)]); // New product 3
        uncommitted.insert("sales".to_string(), uncommitted_delta);

        // Execute with uncommitted data - simulating a read within transaction
        let tx_result = test_execute(&mut circuit, uncommitted.clone(), pager.clone()).unwrap();

        // Result should show the aggregate changes from uncommitted data
        // Product 1: retraction of (300, 2) and insertion of (350, 3)
        // Product 3: insertion of (300, 1) - new product
        assert_eq!(
            tx_result.changes.len(),
            3,
            "Should see aggregate changes from uncommitted data"
        );

        // IMPORTANT: Verify operator's internal state is unchanged
        let state_after = get_current_state(pager.clone(), &circuit).unwrap();
        assert_eq!(
            state_after.changes.len(),
            2,
            "Internal state should still have 2 groups"
        );

        // Verify the internal state still has original values
        let state_results: HashMap<i64, (i64, i64)> = state_after
            .changes
            .iter()
            .map(|(row, _)| {
                let product_id = match &row.values[0] {
                    Value::Integer(id) => *id,
                    _ => panic!("Product ID should be Integer"),
                };

                let total = match &row.values[1] {
                    Value::Integer(t) => *t,
                    Value::Float(t) => *t as i64,
                    _ => panic!("Total should be numeric"),
                };

                let count = match &row.values[2] {
                    Value::Integer(c) => *c,
                    _ => panic!("Count should be Integer"),
                };

                (product_id, (total, count))
            })
            .collect();

        assert_eq!(
            state_results.get(&1).unwrap(),
            &(300, 2),
            "Product 1 unchanged"
        );
        assert_eq!(
            state_results.get(&2).unwrap(),
            &(400, 2),
            "Product 2 unchanged"
        );
        assert!(
            !state_results.contains_key(&3),
            "Product 3 should not be in committed state"
        );

        // Now actually commit the changes
        let mut commit_data = HashMap::new();
        let mut commit_delta = Delta::new();
        commit_delta.insert(5, vec![Value::Integer(1), Value::Integer(50)]);
        commit_delta.insert(6, vec![Value::Integer(3), Value::Integer(300)]);
        commit_data.insert("sales".to_string(), commit_delta);

        let commit_result = test_execute(&mut circuit, commit_data.clone(), pager.clone()).unwrap();

        // Should see changes for product 1 (updated) and product 3 (new)
        assert_eq!(
            commit_result.changes.len(),
            3,
            "Should see 3 changes (delete old product 1, insert new product 1, insert product 3)"
        );

        // Actually commit the changes to update operator state
        pager
            .io
            .block(|| circuit.commit(commit_data.clone(), pager.clone()))
            .unwrap();

        // After commit, verify final state
        let final_state = get_current_state(pager.clone(), &circuit).unwrap();
        assert_eq!(
            final_state.changes.len(),
            3,
            "Should have 3 product groups after commit"
        );

        let final_results: HashMap<i64, (i64, i64)> = final_state
            .changes
            .iter()
            .map(|(row, _)| {
                let product_id = match &row.values[0] {
                    Value::Integer(id) => *id,
                    _ => panic!("Product ID should be Integer"),
                };

                let total = match &row.values[1] {
                    Value::Integer(t) => *t,
                    Value::Float(t) => *t as i64,
                    _ => panic!("Total should be numeric"),
                };

                let count = match &row.values[2] {
                    Value::Integer(c) => *c,
                    _ => panic!("Count should be Integer"),
                };

                (product_id, (total, count))
            })
            .collect();

        assert_eq!(
            final_results.get(&1).unwrap(),
            &(350, 3),
            "Product 1 should have total=350, count=3"
        );
        assert_eq!(
            final_results.get(&2).unwrap(),
            &(400, 2),
            "Product 2 should have total=400, count=2"
        );
        assert_eq!(
            final_results.get(&3).unwrap(),
            &(300, 1),
            "Product 3 should have total=300, count=1"
        );
    }

    #[test]
    fn test_uncommitted_data_visible_in_transaction() {
        // Test that uncommitted INSERTs are visible within the same transaction
        // This simulates: BEGIN; INSERT ...; SELECT * FROM view; COMMIT;

        let (mut circuit, pager) = compile_sql!("SELECT * FROM users WHERE age > 18");

        // Initialize with some data - need to match the schema (id, name, age)
        let mut init_data = HashMap::new();
        let mut delta = Delta::new();
        delta.insert(
            1,
            vec![
                Value::Integer(1),
                Value::Text("Alice".into()),
                Value::Integer(25),
            ],
        );
        delta.insert(
            2,
            vec![
                Value::Integer(2),
                Value::Text("Bob".into()),
                Value::Integer(30),
            ],
        );
        init_data.insert("users".to_string(), delta);

        let _ = test_execute(&mut circuit, init_data.clone(), pager.clone()).unwrap();
        pager
            .io
            .block(|| circuit.commit(init_data.clone(), pager.clone()))
            .unwrap();

        // Verify initial state
        let state = get_current_state(pager.clone(), &circuit).unwrap();
        assert_eq!(
            state.len(),
            2,
            "Should have 2 users initially (both pass age > 18 filter)"
        );

        // Simulate a transaction: INSERT new users that pass the filter - match schema (id, name, age)
        let mut uncommitted = HashMap::new();
        let mut tx_delta = Delta::new();
        tx_delta.insert(
            3,
            vec![
                Value::Integer(3),
                Value::Text("Charlie".into()),
                Value::Integer(35),
            ],
        );
        tx_delta.insert(
            4,
            vec![
                Value::Integer(4),
                Value::Text("David".into()),
                Value::Integer(20),
            ],
        );
        uncommitted.insert("users".to_string(), tx_delta);

        // Execute with uncommitted data - this should return the uncommitted changes
        // that passed through the filter (age > 18)
        let tx_result = test_execute(&mut circuit, uncommitted.clone(), pager.clone()).unwrap();

        // IMPORTANT: tx_result should contain the filtered uncommitted changes!
        // Both Charlie (35) and David (20) should pass the age > 18 filter
        assert_eq!(
            tx_result.len(),
            2,
            "Should see 2 uncommitted rows that pass filter"
        );

        // Verify the uncommitted results contain the expected rows
        let has_charlie = tx_result.changes.iter().any(|(row, _)| row.rowid == 3);
        assert!(
            has_charlie,
            "Should find Charlie (rowid=3) in uncommitted results"
        );

        let has_david = tx_result.changes.iter().any(|(row, _)| row.rowid == 4);
        assert!(
            has_david,
            "Should find David (rowid=4) in uncommitted results"
        );

        // CRITICAL: Verify the operator state wasn't modified by uncommitted execution
        let state_after_uncommitted = get_current_state(pager.clone(), &circuit).unwrap();
        assert_eq!(
            state_after_uncommitted.len(),
            2,
            "State should STILL be 2 after uncommitted execution - only Alice and Bob"
        );

        // The state should not contain Charlie or David
        let has_charlie_in_state = state_after_uncommitted
            .changes
            .iter()
            .any(|(row, _)| row.rowid == 3);
        let has_david_in_state = state_after_uncommitted
            .changes
            .iter()
            .any(|(row, _)| row.rowid == 4);
        assert!(
            !has_charlie_in_state,
            "Charlie should NOT be in operator state (uncommitted)"
        );
        assert!(
            !has_david_in_state,
            "David should NOT be in operator state (uncommitted)"
        );
    }

    #[test]
    fn test_uncommitted_aggregation_with_rollback() {
        // Test that rollback properly discards uncommitted aggregation changes
        // Similar to test_uncommitted_aggregation but explicitly tests rollback semantics

        // Create a simple aggregation circuit
        let (mut circuit, pager) =
            compile_sql!("SELECT age, COUNT(*) as cnt FROM users GROUP BY age");

        // Initialize with some data
        let mut init_data = HashMap::new();
        let mut delta = Delta::new();
        delta.insert(
            1,
            vec![
                Value::Integer(1),
                Value::Text("Alice".into()),
                Value::Integer(25),
            ],
        );
        delta.insert(
            2,
            vec![
                Value::Integer(2),
                Value::Text("Bob".into()),
                Value::Integer(30),
            ],
        );
        delta.insert(
            3,
            vec![
                Value::Integer(3),
                Value::Text("Charlie".into()),
                Value::Integer(25),
            ],
        );
        delta.insert(
            4,
            vec![
                Value::Integer(4),
                Value::Text("David".into()),
                Value::Integer(30),
            ],
        );
        init_data.insert("users".to_string(), delta);

        let _ = test_execute(&mut circuit, init_data.clone(), pager.clone()).unwrap();
        pager
            .io
            .block(|| circuit.commit(init_data.clone(), pager.clone()))
            .unwrap();

        // Verify initial state: age 25 count=2, age 30 count=2
        let state = get_current_state(pager.clone(), &circuit).unwrap();
        assert_eq!(state.changes.len(), 2);

        let initial_counts: HashMap<i64, i64> = state
            .changes
            .iter()
            .map(|(row, _)| {
                if let (Value::Integer(age), Value::Integer(count)) =
                    (&row.values[0], &row.values[1])
                {
                    (*age, *count)
                } else {
                    panic!("Unexpected value types");
                }
            })
            .collect();

        assert_eq!(initial_counts.get(&25).unwrap(), &2);
        assert_eq!(initial_counts.get(&30).unwrap(), &2);

        // Create uncommitted changes that would affect aggregations
        let mut uncommitted = HashMap::new();
        let mut uncommitted_delta = Delta::new();
        // Add more people aged 25
        uncommitted_delta.insert(
            5,
            vec![
                Value::Integer(5),
                Value::Text("Eve".into()),
                Value::Integer(25),
            ],
        );
        uncommitted_delta.insert(
            6,
            vec![
                Value::Integer(6),
                Value::Text("Frank".into()),
                Value::Integer(25),
            ],
        );
        // Add person aged 35 (new group)
        uncommitted_delta.insert(
            7,
            vec![
                Value::Integer(7),
                Value::Text("Grace".into()),
                Value::Integer(35),
            ],
        );
        // Delete Bob (age 30)
        uncommitted_delta.delete(
            2,
            vec![
                Value::Integer(2),
                Value::Text("Bob".into()),
                Value::Integer(30),
            ],
        );
        uncommitted.insert("users".to_string(), uncommitted_delta);

        // Execute with uncommitted changes
        let tx_result = test_execute(&mut circuit, uncommitted.clone(), pager.clone()).unwrap();

        // Should see the aggregate changes from uncommitted data
        // Age 25: retraction of count 1 and insertion of count 2
        // Age 30: insertion of count 1 (Bob is new for age 30)
        assert!(
            !tx_result.changes.is_empty(),
            "Should see aggregate changes from uncommitted data"
        );

        // Verify internal state is unchanged (simulating rollback by not committing)
        let state_after_rollback = get_current_state(pager.clone(), &circuit).unwrap();
        assert_eq!(
            state_after_rollback.changes.len(),
            2,
            "Should still have 2 age groups"
        );

        let rollback_counts: HashMap<i64, i64> = state_after_rollback
            .changes
            .iter()
            .map(|(row, _)| {
                if let (Value::Integer(age), Value::Integer(count)) =
                    (&row.values[0], &row.values[1])
                {
                    (*age, *count)
                } else {
                    panic!("Unexpected value types");
                }
            })
            .collect();

        // Verify counts are unchanged after rollback
        assert_eq!(
            rollback_counts.get(&25).unwrap(),
            &2,
            "Age 25 count unchanged"
        );
        assert_eq!(
            rollback_counts.get(&30).unwrap(),
            &2,
            "Age 30 count unchanged"
        );
        assert!(
            !rollback_counts.contains_key(&35),
            "Age 35 should not exist"
        );
    }

    #[test]
    fn test_circuit_rowid_update_consolidation() {
        let (pager, p1, p2) = setup_btree_for_circuit();

        // Test that circuit properly consolidates state when rowid changes
        let mut circuit = DbspCircuit::new(p1, p2);

        // Create a simple filter node
        let schema = Arc::new(LogicalSchema::new(vec![
            ("id".to_string(), Type::Integer),
            ("value".to_string(), Type::Integer),
        ]));

        // First create an input node with InputOperator
        let input_id = circuit.add_node(
            DbspOperator::Input {
                name: "test".to_string(),
                schema: schema.clone(),
            },
            vec![],
            Box::new(InputOperator::new("test".to_string())),
        );

        let filter_op = FilterOperator::new(
            FilterPredicate::GreaterThan {
                column: "value".to_string(),
                value: Value::Integer(10),
            },
            vec!["id".to_string(), "value".to_string()],
        );

        // Create the filter predicate using DbspExpr
        let predicate = DbspExpr::BinaryExpr {
            left: Box::new(DbspExpr::Column("value".to_string())),
            op: ast::Operator::Greater,
            right: Box::new(DbspExpr::Literal(Value::Integer(10))),
        };

        let filter_id = circuit.add_node(
            DbspOperator::Filter { predicate },
            vec![input_id], // Filter takes input from the input node
            Box::new(filter_op),
        );

        circuit.set_root(filter_id, schema.clone());

        // Initialize with a row
        let mut init_data = HashMap::new();
        let mut delta = Delta::new();
        delta.insert(5, vec![Value::Integer(5), Value::Integer(20)]);
        init_data.insert("test".to_string(), delta);

        let _ = test_execute(&mut circuit, init_data.clone(), pager.clone()).unwrap();
        pager
            .io
            .block(|| circuit.commit(init_data.clone(), pager.clone()))
            .unwrap();

        // Verify initial state
        let state = get_current_state(pager.clone(), &circuit).unwrap();
        assert_eq!(state.changes.len(), 1);
        assert_eq!(state.changes[0].0.rowid, 5);

        // Now update the rowid from 5 to 3
        let mut update_data = HashMap::new();
        let mut update_delta = Delta::new();
        update_delta.delete(5, vec![Value::Integer(5), Value::Integer(20)]);
        update_delta.insert(3, vec![Value::Integer(3), Value::Integer(20)]);
        update_data.insert("test".to_string(), update_delta);

        test_execute(&mut circuit, update_data.clone(), pager.clone()).unwrap();

        // Commit the changes to update operator state
        pager
            .io
            .block(|| circuit.commit(update_data.clone(), pager.clone()))
            .unwrap();

        // The circuit should consolidate the state properly
        let final_state = get_current_state(pager.clone(), &circuit).unwrap();
        assert_eq!(
            final_state.changes.len(),
            1,
            "Circuit should consolidate to single row"
        );
        assert_eq!(final_state.changes[0].0.rowid, 3);
        assert_eq!(
            final_state.changes[0].0.values,
            vec![Value::Integer(3), Value::Integer(20)]
        );
        assert_eq!(final_state.changes[0].1, 1);
    }

    #[test]
    fn test_circuit_respects_multiplicities() {
        let (mut circuit, pager) = compile_sql!("SELECT * from users");

        // Insert same row twice (multiplicity 2)
        let mut delta = Delta::new();
        delta.insert(
            1,
            vec![
                Value::Integer(1),
                Value::Text("Alice".into()),
                Value::Integer(25),
            ],
        );
        delta.insert(
            1,
            vec![
                Value::Integer(1),
                Value::Text("Alice".into()),
                Value::Integer(25),
            ],
        );

        let mut inputs = HashMap::new();
        inputs.insert("users".to_string(), delta);
        test_execute(&mut circuit, inputs.clone(), pager.clone()).unwrap();
        pager
            .io
            .block(|| circuit.commit(inputs.clone(), pager.clone()))
            .unwrap();

        // Delete once (should leave multiplicity 1)
        let mut delete_one = Delta::new();
        delete_one.delete(
            1,
            vec![
                Value::Integer(1),
                Value::Text("Alice".into()),
                Value::Integer(25),
            ],
        );

        let mut inputs = HashMap::new();
        inputs.insert("users".to_string(), delete_one);
        test_execute(&mut circuit, inputs.clone(), pager.clone()).unwrap();
        pager
            .io
            .block(|| circuit.commit(inputs.clone(), pager.clone()))
            .unwrap();

        // With proper DBSP: row still exists (weight 2 - 1 = 1)
        let state = get_current_state(pager.clone(), &circuit).unwrap();
        let mut consolidated = state;
        consolidated.consolidate();
        assert_eq!(
            consolidated.len(),
            1,
            "Row should still exist with multiplicity 1"
        );
    }
}<|MERGE_RESOLUTION|>--- conflicted
+++ resolved
@@ -1309,7 +1309,7 @@
                 ],
                 has_rowid: true,
                 is_strict: false,
-                has_autoincrement: false,
+                has_autoincrement:false,
                 unique_sets: None,
             };
             schema.add_btree_table(Arc::new(users_table));
@@ -1345,6 +1345,7 @@
                 ],
                 has_rowid: true,
                 is_strict: false,
+                has_autoincrement:false,
                 unique_sets: None,
             };
             schema.add_btree_table(Arc::new(sales_table));
@@ -2785,63 +2786,9 @@
         // and we need to see correct aggregation results within the transaction
 
         // Create a sales table schema for testing
-<<<<<<< HEAD
-        let mut schema = Schema::new(false);
-        let sales_table = BTreeTable {
-            name: "sales".to_string(),
-            root_page: 2,
-            primary_key_columns: vec![],
-            columns: vec![
-                SchemaColumn {
-                    name: Some("product_id".to_string()),
-                    ty: Type::Integer,
-                    ty_str: "INTEGER".to_string(),
-                    primary_key: false,
-                    is_rowid_alias: false,
-                    notnull: false,
-                    default: None,
-                    unique: false,
-                    collation: None,
-                    hidden: false,
-                },
-                SchemaColumn {
-                    name: Some("amount".to_string()),
-                    ty: Type::Integer,
-                    ty_str: "INTEGER".to_string(),
-                    primary_key: false,
-                    is_rowid_alias: false,
-                    notnull: false,
-                    default: None,
-                    unique: false,
-                    collation: None,
-                    hidden: false,
-                },
-            ],
-            has_rowid: true,
-            is_strict: false,
-            has_autoincrement: false,
-            unique_sets: None,
-        };
-        schema.add_btree_table(Arc::new(sales_table));
-
-        // Parse and compile the aggregation query
-        let sql = "SELECT product_id, SUM(amount) as total, COUNT(*) as cnt FROM sales GROUP BY product_id";
-        let mut parser = Parser::new(sql.as_bytes());
-        let cmd = parser.next().unwrap().unwrap();
-
-        let mut circuit = match cmd {
-            ast::Cmd::Stmt(stmt) => {
-                let mut builder = LogicalPlanBuilder::new(&schema);
-                let logical_plan = builder.build_statement(&stmt).unwrap();
-                DbspCompiler::new().compile(&logical_plan).unwrap()
-            }
-            _ => panic!("Expected SQL statement"),
-        };
-=======
         let _ = test_schema!();
 
         let (mut circuit, pager) = compile_sql!("SELECT product_id, SUM(amount) as total, COUNT(*) as cnt FROM sales GROUP BY product_id");
->>>>>>> 77e51901
 
         // Initialize with base data: (1, 100), (1, 200), (2, 150), (2, 250)
         let mut init_data = HashMap::new();
