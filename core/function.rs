--- conflicted
+++ resolved
@@ -6,11 +6,8 @@
 pub enum JsonFunc {
     Json,
     JsonArray,
-<<<<<<< HEAD
     JsonExtract,
-=======
     JsonArrayLength,
->>>>>>> b9187d57
 }
 
 #[cfg(feature = "json")]
@@ -20,15 +17,10 @@
             f,
             "{}",
             match self {
-<<<<<<< HEAD
                 JsonFunc::Json => "json".to_string(),
                 JsonFunc::JsonArray => "json_array".to_string(),
                 JsonFunc::JsonExtract => "json_extract".to_string(),
-=======
-                Self::Json => "json".to_string(),
-                Self::JsonArray => "json_array".to_string(),
                 Self::JsonArrayLength => "json_array_length".to_string(),
->>>>>>> b9187d57
             }
         )
     }
@@ -344,47 +336,9 @@
             #[cfg(feature = "json")]
             "json_array_length" => Ok(Self::Json(JsonFunc::JsonArrayLength)),
             #[cfg(feature = "json")]
-<<<<<<< HEAD
-            "json_array" => Ok(Func::Json(JsonFunc::JsonArray)),
+            "json_array" => Ok(Self::Json(JsonFunc::JsonArray)),
             #[cfg(feature = "json")]
             "json_extract" => Ok(Func::Json(JsonFunc::JsonExtract)),
-            "unixepoch" => Ok(Func::Scalar(ScalarFunc::UnixEpoch)),
-            "hex" => Ok(Func::Scalar(ScalarFunc::Hex)),
-            "unhex" => Ok(Func::Scalar(ScalarFunc::Unhex)),
-            "zeroblob" => Ok(Func::Scalar(ScalarFunc::ZeroBlob)),
-            "soundex" => Ok(Func::Scalar(ScalarFunc::Soundex)),
-            "acos" => Ok(Func::Math(MathFunc::Acos)),
-            "acosh" => Ok(Func::Math(MathFunc::Acosh)),
-            "asin" => Ok(Func::Math(MathFunc::Asin)),
-            "asinh" => Ok(Func::Math(MathFunc::Asinh)),
-            "atan" => Ok(Func::Math(MathFunc::Atan)),
-            "atan2" => Ok(Func::Math(MathFunc::Atan2)),
-            "atanh" => Ok(Func::Math(MathFunc::Atanh)),
-            "ceil" => Ok(Func::Math(MathFunc::Ceil)),
-            "ceiling" => Ok(Func::Math(MathFunc::Ceiling)),
-            "cos" => Ok(Func::Math(MathFunc::Cos)),
-            "cosh" => Ok(Func::Math(MathFunc::Cosh)),
-            "degrees" => Ok(Func::Math(MathFunc::Degrees)),
-            "exp" => Ok(Func::Math(MathFunc::Exp)),
-            "floor" => Ok(Func::Math(MathFunc::Floor)),
-            "ln" => Ok(Func::Math(MathFunc::Ln)),
-            "log" => Ok(Func::Math(MathFunc::Log)),
-            "log10" => Ok(Func::Math(MathFunc::Log10)),
-            "log2" => Ok(Func::Math(MathFunc::Log2)),
-            "mod" => Ok(Func::Math(MathFunc::Mod)),
-            "pi" => Ok(Func::Math(MathFunc::Pi)),
-            "pow" => Ok(Func::Math(MathFunc::Pow)),
-            "power" => Ok(Func::Math(MathFunc::Power)),
-            "radians" => Ok(Func::Math(MathFunc::Radians)),
-            "sin" => Ok(Func::Math(MathFunc::Sin)),
-            "sinh" => Ok(Func::Math(MathFunc::Sinh)),
-            "sqrt" => Ok(Func::Math(MathFunc::Sqrt)),
-            "tan" => Ok(Func::Math(MathFunc::Tan)),
-            "tanh" => Ok(Func::Math(MathFunc::Tanh)),
-            "trunc" => Ok(Func::Math(MathFunc::Trunc)),
-            _ => Err(()),
-=======
-            "json_array" => Ok(Self::Json(JsonFunc::JsonArray)),
             "unixepoch" => Ok(Self::Scalar(ScalarFunc::UnixEpoch)),
             "hex" => Ok(Self::Scalar(ScalarFunc::Hex)),
             "unhex" => Ok(Self::Scalar(ScalarFunc::Unhex)),
@@ -423,7 +377,6 @@
                 Some(ext_func) => Ok(Self::Extension(ext_func)),
                 None => Err(()),
             },
->>>>>>> b9187d57
         }
     }
 }